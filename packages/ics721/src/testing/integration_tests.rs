use anyhow::Result;
use bech32::{decode, encode, FromBase32, ToBase32, Variant};
use cosmwasm_schema::cw_serde;
use cosmwasm_std::{
    from_json, instantiate2_address, to_json_binary, Addr, Api, Binary, CanonicalAddr, Deps,
    DepsMut, Empty, Env, GovMsg, IbcTimeout, IbcTimeoutBlock, MemoryStorage, MessageInfo,
    RecoverPubkeyError, Reply, Response, StdError, StdResult, Storage, VerificationError, WasmMsg,
};
use cw2::set_contract_version;
use cw721_base::msg::{InstantiateMsg as Cw721InstantiateMsg, QueryMsg as Cw721QueryMsg};
use cw_cii::{Admin, ContractInstantiateInfo};
use cw_multi_test::{
    AddressGenerator, App, AppBuilder, BankKeeper, Contract, ContractWrapper, DistributionKeeper,
    Executor, FailingModule, IbcAcceptingModule, Router, StakeKeeper, WasmKeeper,
};
use cw_pause_once::PauseError;
use sha2::{digest::Update, Digest, Sha256};

use crate::{
    execute::Ics721Execute,
    ibc::Ics721Ibc,
    msg::{CallbackMsg, ExecuteMsg, IbcOutgoingMsg, InstantiateMsg, MigrateMsg, QueryMsg},
    query::Ics721Query,
    state::CollectionData,
    token_types::{Class, ClassId, Token, TokenId, VoucherCreation},
    ContractError,
};

use super::contract::Ics721Contract;

const ICS721_CREATOR: &str = "ics721-creator";
const CONTRACT_NAME: &str = "crates.io:ics721-base";
const CONTRACT_VERSION: &str = env!("CARGO_PKG_VERSION");

// owner, aka "minter"
const COLLECTION_OWNER_TARGET_CHAIN: &str = "collection-minter-target-chain";
const COLLECTION_OWNER_SOURCE_CHAIN: &str = "collection-minter-source-chain";
const COLLECTION_CONTRACT_SOURCE_CHAIN: &str = "collection-contract-source-chain";
const CHANNEL_TARGET_CHAIN: &str = "channel-1";
const BECH32_PREFIX_HRP: &str = "stars";
const NFT_OWNER_TARGET_CHAIN: &str = "nft-owner-target-chain";
const ICS721_ADMIN_AND_PAUSER: &str = "ics721-pauser";

type MockRouter = Router<
    BankKeeper,
    FailingModule<Empty, Empty, Empty>,
    WasmKeeper<Empty, Empty>,
    StakeKeeper,
    DistributionKeeper,
    IbcAcceptingModule,
    FailingModule<GovMsg, Empty, Empty>,
>;

type MockApp = App<
    BankKeeper,
    MockApiBech32,
    MemoryStorage,
    FailingModule<Empty, Empty, Empty>,
    WasmKeeper<Empty, Empty>,
    StakeKeeper,
    DistributionKeeper,
    IbcAcceptingModule,
>;

// copy of cosmwasm_std::ContractInfoResponse (marked as non-exhaustive)
#[cw_serde]
pub struct ContractInfoResponse {
    pub code_id: u64,
    /// address that instantiated this contract
    pub creator: String,
    /// admin who can run migrations (if any)
    pub admin: Option<String>,
    /// if set, the contract is pinned to the cache, and thus uses less gas when called
    pub pinned: bool,
    /// set if this contract has bound an IBC port
    pub ibc_port: Option<String>,
}

fn instantiate(
    deps: DepsMut,
    env: Env,
    info: MessageInfo,
    msg: InstantiateMsg,
) -> StdResult<Response> {
    set_contract_version(deps.storage, CONTRACT_NAME, CONTRACT_VERSION)?;
    Ics721Contract::default().instantiate(deps, env, info, msg)
}

fn execute(
    deps: DepsMut,
    env: Env,
    info: MessageInfo,
    msg: ExecuteMsg,
) -> Result<Response, ContractError> {
    Ics721Contract::default().execute(deps, env, info, msg)
}

fn query(deps: Deps, env: Env, msg: QueryMsg) -> StdResult<Binary> {
    Ics721Contract::default().query(deps, env, msg)
}

fn migrate(deps: DepsMut, env: Env, msg: MigrateMsg) -> Result<Response, ContractError> {
    Ics721Contract::default().migrate(deps, env, msg)
}

<<<<<<< HEAD
type AppRouter = Router<
    BankKeeper,
    FailingModule<Empty, Empty, Empty>,
    WasmKeeper<Empty, Empty>,
    StakeKeeper,
    DistributionKeeper,
    IbcAcceptingModule,
    FailingModule<GovMsg, Empty, Empty>,
>;

fn no_init(_router: &mut AppRouter, _api: &dyn Api, _storage: &mut dyn Storage) {}
=======
fn no_init(_router: &mut MockRouter, _api: &dyn Api, _storage: &mut dyn Storage) {}

#[derive(Default)]
pub struct MockAddressGenerator;

impl AddressGenerator for MockAddressGenerator {
    fn contract_address(
        &self,
        api: &dyn Api,
        _storage: &mut dyn Storage,
        code_id: u64,
        instance_id: u64,
    ) -> Result<Addr> {
        let canonical_addr = Self::instantiate_address(code_id, instance_id);
        Ok(Addr::unchecked(api.addr_humanize(&canonical_addr)?))
    }

    fn predictable_contract_address(
        &self,
        api: &dyn Api,
        _storage: &mut dyn Storage,
        _code_id: u64,
        _instance_id: u64,
        checksum: &[u8],
        creator: &CanonicalAddr,
        salt: &[u8],
    ) -> Result<Addr> {
        let canonical_addr = instantiate2_address(checksum, creator, salt)?;
        Ok(Addr::unchecked(api.addr_humanize(&canonical_addr)?))
    }
}
>>>>>>> ab1efa7d

impl MockAddressGenerator {
    // non-predictable contract address generator, see `BuildContractAddressClassic`
    // implementation in wasmd: https://github.com/CosmWasm/wasmd/blob/main/x/wasm/keeper/addresses.go#L35-L42
    fn instantiate_address(code_id: u64, instance_id: u64) -> CanonicalAddr {
        let mut key = Vec::<u8>::new();
        key.extend_from_slice(b"wasm\0");
        key.extend_from_slice(&code_id.to_be_bytes());
        key.extend_from_slice(&instance_id.to_be_bytes());
        let module = Sha256::digest("module".as_bytes());
        Sha256::new()
            .chain(module)
            .chain(key)
            .finalize()
            .to_vec()
            .into()
    }
}
pub struct MockApiBech32 {
    prefix: &'static str,
}

impl MockApiBech32 {
    pub fn new(prefix: &'static str) -> Self {
        Self { prefix }
    }
}

impl Api for MockApiBech32 {
    fn addr_validate(&self, input: &str) -> StdResult<Addr> {
        let canonical = self.addr_canonicalize(input)?;
        let normalized = self.addr_humanize(&canonical)?;
        if input != normalized {
            Err(StdError::generic_err(
                "Invalid input: address not normalized",
            ))
        } else {
            Ok(Addr::unchecked(input))
        }
    }

    fn addr_canonicalize(&self, input: &str) -> StdResult<CanonicalAddr> {
        if let Ok((prefix, decoded, Variant::Bech32)) = decode(input) {
            if prefix == self.prefix {
                if let Ok(bytes) = Vec::<u8>::from_base32(&decoded) {
                    return Ok(bytes.into());
                }
            }
        }
        Err(StdError::generic_err(format!("Invalid input: {}", input)))
    }

    fn addr_humanize(&self, canonical: &CanonicalAddr) -> StdResult<Addr> {
        if let Ok(encoded) = encode(
            self.prefix,
            canonical.as_slice().to_base32(),
            Variant::Bech32,
        ) {
            Ok(Addr::unchecked(encoded))
        } else {
            Err(StdError::generic_err("Invalid canonical address"))
        }
    }

    fn secp256k1_verify(
        &self,
        _message_hash: &[u8],
        _signature: &[u8],
        _public_key: &[u8],
    ) -> Result<bool, VerificationError> {
        unimplemented!()
    }

    fn secp256k1_recover_pubkey(
        &self,
        _message_hash: &[u8],
        _signature: &[u8],
        _recovery_param: u8,
    ) -> Result<Vec<u8>, RecoverPubkeyError> {
        unimplemented!()
    }

    fn ed25519_verify(
        &self,
        _message: &[u8],
        _signature: &[u8],
        _public_key: &[u8],
    ) -> Result<bool, VerificationError> {
        unimplemented!()
    }

    fn ed25519_batch_verify(
        &self,
        _messages: &[&[u8]],
        _signatures: &[&[u8]],
        _public_keys: &[&[u8]],
    ) -> Result<bool, VerificationError> {
        unimplemented!()
    }

    fn debug(&self, _message: &str) {
        unimplemented!()
    }
}

impl MockApiBech32 {
    pub fn addr_make(&self, input: &str) -> Addr {
        let digest = Sha256::digest(input).to_vec();
        match encode(self.prefix, digest.to_base32(), Variant::Bech32) {
            Ok(address) => Addr::unchecked(address),
            Err(reason) => panic!("Generating address failed with reason: {reason}"),
        }
    }
}

#[cw_serde]
pub struct CustomClassData {
    pub foo: Option<String>,
    // even there is collection name, but it doesn't apply to CollectionData type
    pub name: String,
}

type TestApp = App<
    BankKeeper,
    MockApi,
    MemoryStorage,
    FailingModule<Empty, Empty, Empty>,
    WasmKeeper<Empty, Empty>,
    StakeKeeper,
    DistributionKeeper,
    IbcAcceptingModule,
>;

struct Test {
<<<<<<< HEAD
    app: TestApp,
    minter: Addr,
    cw721_id: u64,
    cw721: Addr,
=======
    app: MockApp,
    // origin cw721 contract on source chain for interchain transfers to other target chains
    source_cw721_owner: Addr,
    source_cw721_id: u64,
    source_cw721: Addr,
    // depending on test cast, it is ics721 either source or target chain
>>>>>>> ab1efa7d
    ics721_id: u64,
    ics721: Addr,
    nfts_minted: usize,
}

impl Test {
    fn new(
        proxy: bool,
        admin_and_pauser: Option<String>,
        cw721_code: Box<dyn Contract<Empty>>,
    ) -> Self {
        let mut app = AppBuilder::new()
            .with_wasm::<WasmKeeper<Empty, Empty>>(
                WasmKeeper::new().with_address_generator(MockAddressGenerator),
            )
            .with_ibc(IbcAcceptingModule::default())
            .with_api(MockApiBech32::new(BECH32_PREFIX_HRP))
            .build(no_init);
        let source_cw721_id = app.store_code(cw721_code);
        let ics721_id = app.store_code(ics721_contract());

        use cw721_rate_limited_proxy as rlp;
        let proxy = match proxy {
            true => {
                let proxy_id = app.store_code(proxy_contract());
                Some(ContractInstantiateInfo {
                    code_id: proxy_id,
                    msg: to_json_binary(&rlp::msg::InstantiateMsg {
                        rate_limit: rlp::Rate::PerBlock(10),
                        origin: None,
                    })
                    .unwrap(),
                    admin: Some(Admin::Instantiator {}),
                    label: "rate limited proxy".to_string(),
                })
            }
            false => None,
        };

        let ics721 = app
            .instantiate_contract(
                ics721_id,
                app.api().addr_make(ICS721_CREATOR),
                &InstantiateMsg {
<<<<<<< HEAD
                    cw721_base_code_id: cw721_id,
                    proxy,
                    pauser: pauser.clone(),
                },
                &[],
                "ics721-base",
                pauser,
=======
                    cw721_base_code_id: source_cw721_id,
                    proxy: proxy.clone(),
                    pauser: admin_and_pauser
                        .clone()
                        .map(|p| app.api().addr_make(&p).to_string()),
                },
                &[],
                "ics721-base",
                admin_and_pauser
                    .clone()
                    .map(|p| app.api().addr_make(&p).to_string()),
>>>>>>> ab1efa7d
            )
            .unwrap();

        let source_cw721_owner = app.api().addr_make(COLLECTION_OWNER_SOURCE_CHAIN);
        let source_cw721 = app
            .instantiate_contract(
                source_cw721_id,
                source_cw721_owner.clone(),
                &Cw721InstantiateMsg {
                    name: "name".to_string(),
                    symbol: "symbol".to_string(),
                    minter: source_cw721_owner.to_string(),
                },
                &[],
                "cw721-base",
                None,
            )
            .unwrap();

        Self {
            app,
            source_cw721_owner,
            source_cw721_id,
            source_cw721,
            ics721_id,
            ics721,
            nfts_minted: 0,
        }
    }

    fn pause_ics721(&mut self, sender: &str) {
        self.app
            .execute_contract(
                Addr::unchecked(sender),
                self.ics721.clone(),
                &ExecuteMsg::Pause {},
                &[],
            )
            .unwrap();
    }

    fn pause_ics721_should_fail(&mut self, sender: &str) -> ContractError {
        self.app
            .execute_contract(
                Addr::unchecked(sender),
                self.ics721.clone(),
                &ExecuteMsg::Pause {},
                &[],
            )
            .unwrap_err()
            .downcast()
            .unwrap()
    }

    fn query_pause_info(&mut self) -> (bool, Option<Addr>) {
        let paused = self
            .app
            .wrap()
            .query_wasm_smart(self.ics721.clone(), &QueryMsg::Paused {})
            .unwrap();
        let pauser = self
            .app
            .wrap()
            .query_wasm_smart(self.ics721.clone(), &QueryMsg::Pauser {})
            .unwrap();
        (paused, pauser)
    }

    fn query_proxy(&mut self) -> Option<Addr> {
        self.app
            .wrap()
            .query_wasm_smart(self.ics721.clone(), &QueryMsg::Proxy {})
            .unwrap()
    }

    fn query_cw721_id(&mut self) -> u64 {
        self.app
            .wrap()
            .query_wasm_smart(self.ics721.clone(), &QueryMsg::Cw721CodeId {})
            .unwrap()
    }

    fn query_nft_contracts(&mut self) -> Vec<(String, Addr)> {
        self.app
            .wrap()
            .query_wasm_smart(
                self.ics721.clone(),
                &QueryMsg::NftContracts {
                    start_after: None,
                    limit: None,
                },
            )
            .unwrap()
    }

    fn query_outgoing_channels(&mut self) -> Vec<((String, String), String)> {
        self.app
            .wrap()
            .query_wasm_smart(
                self.ics721.clone(),
                &QueryMsg::OutgoingChannels {
                    start_after: None,
                    limit: None,
                },
            )
            .unwrap()
    }

    fn query_incoming_channels(&mut self) -> Vec<((String, String), String)> {
        self.app
            .wrap()
            .query_wasm_smart(
                self.ics721.clone(),
                &QueryMsg::OutgoingChannels {
                    start_after: None,
                    limit: None,
                },
            )
            .unwrap()
    }

    fn execute_cw721_mint(&mut self, owner: Addr) -> Result<String, anyhow::Error> {
        self.nfts_minted += 1;

        self.app
            .execute_contract(
                self.source_cw721_owner.clone(),
                self.source_cw721.clone(),
                &cw721_base::msg::ExecuteMsg::<Empty, Empty>::Mint {
                    token_id: self.nfts_minted.to_string(),
                    owner: owner.to_string(),
                    token_uri: None,
                    extension: Default::default(),
                },
                &[],
            )
            .map(|_| self.nfts_minted.to_string())
    }
}

fn cw721_base_contract() -> Box<dyn Contract<Empty>> {
    let contract = ContractWrapper::new(
        cw721_base::entry::execute,
        cw721_base::entry::instantiate,
        cw721_base::entry::query,
    );
    Box::new(contract)
}

fn cw721_v016_base_contract() -> Box<dyn Contract<Empty>> {
    use cw721_base_016 as v016;
    let contract = ContractWrapper::new(
        v016::entry::execute,
        v016::entry::instantiate,
        v016::entry::query,
    );
    Box::new(contract)
}

fn ics721_contract() -> Box<dyn Contract<Empty>> {
    // need to wrap method in function for testing
    fn ibc_reply(deps: DepsMut, env: Env, reply: Reply) -> Result<Response, ContractError> {
        Ics721Contract::default().reply(deps, env, reply)
    }

    let contract = ContractWrapper::new(execute, instantiate, query)
        .with_migrate(migrate)
        .with_reply(ibc_reply);
    Box::new(contract)
}

fn proxy_contract() -> Box<dyn Contract<Empty>> {
    let contract = ContractWrapper::new(
        cw721_rate_limited_proxy::contract::execute::<Empty>,
        cw721_rate_limited_proxy::contract::instantiate,
        cw721_rate_limited_proxy::contract::query,
    );
    Box::new(contract)
}

#[test]
fn test_instantiate() {
    let mut test = Test::new(false, None, cw721_base_contract());

    // check stores are properly initialized
    let cw721_id = test.query_cw721_id();
    assert_eq!(cw721_id, test.source_cw721_id);
    let nft_contracts: Vec<(String, Addr)> = test.query_nft_contracts();
    assert_eq!(nft_contracts, Vec::<(String, Addr)>::new());
    let outgoing_channels = test.query_outgoing_channels();
    assert_eq!(outgoing_channels, []);
    let incoming_channels = test.query_incoming_channels();
    assert_eq!(incoming_channels, []);
}

#[test]
fn test_do_instantiate_and_mint_weird_data() {
    let mut test = Test::new(false, None, cw721_base_contract());
    let collection_contract_source_chain =
        ClassId::new(test.app.api().addr_make(COLLECTION_CONTRACT_SOURCE_CHAIN));
    let class_id = format!(
        "wasm.{}/{}/{}",
        test.ics721, CHANNEL_TARGET_CHAIN, collection_contract_source_chain
    );
    test.app
        .execute_contract(
            test.ics721.clone(),
            test.ics721,
            &ExecuteMsg::Callback(CallbackMsg::CreateVouchers {
                receiver: test.app.api().addr_make(NFT_OWNER_TARGET_CHAIN).to_string(),
                create: VoucherCreation {
                    class: Class {
                        id: ClassId::new(class_id),
                        uri: None,
                        data: Some(
                            to_json_binary(&CollectionData {
                                owner: Some(
                                    // incoming collection data from source chain
                                    test.app
                                        .api()
                                        .addr_make(COLLECTION_OWNER_SOURCE_CHAIN)
                                        .to_string(),
                                ),
                                contract_info: Default::default(),
                                name: "name".to_string(),
                                symbol: "symbol".to_string(),
                                num_tokens: 1,
                            })
                            .unwrap(),
                        ),
                    },
                    tokens: vec![Token {
                        id: TokenId::new("1"),
                        // Empty URI string allowed.
                        uri: Some("".to_string()),
                        data: None,
                    }],
                },
            }),
            &[],
        )
        .unwrap();
}

#[test]
fn test_do_instantiate_and_mint() {
    // test case: instantiate cw721 with no ClassData (without owner, name, and symbol)
    {
        let mut test = Test::new(false, None, cw721_base_contract());
        let collection_contract_source_chain =
            ClassId::new(test.app.api().addr_make(COLLECTION_CONTRACT_SOURCE_CHAIN));
        let class_id = format!(
            "wasm.{}/{}/{}",
            test.ics721, CHANNEL_TARGET_CHAIN, collection_contract_source_chain
        );
        test.app
            .execute_contract(
                test.ics721.clone(),
                test.ics721.clone(),
                &ExecuteMsg::Callback(CallbackMsg::CreateVouchers {
                    receiver: test.app.api().addr_make(NFT_OWNER_TARGET_CHAIN).to_string(),
                    create: VoucherCreation {
                        class: Class {
                            id: ClassId::new(class_id.clone()),
                            uri: Some("https://moonphase.is".to_string()),
                            data: None, // no class data
                        },
                        tokens: vec![
                            Token {
                                id: TokenId::new("1"),
                                uri: Some("https://moonphase.is/image.svg".to_string()),
                                data: None,
                            },
                            Token {
                                id: TokenId::new("2"),
                                uri: Some("https://foo.bar".to_string()),
                                data: None,
                            },
                        ],
                    },
                }),
                &[],
            )
            .unwrap();
        // Check entry added in CLASS_ID_TO_NFT_CONTRACT
        let nft_contracts = test.query_nft_contracts();
        assert_eq!(nft_contracts.len(), 1);
        assert_eq!(nft_contracts[0].0, class_id.to_string());
        // Get the address of the instantiated NFT.
        let nft_contract: Addr = test
            .app
            .wrap()
            .query_wasm_smart(
                test.ics721.clone(),
                &QueryMsg::NftContract {
                    class_id: class_id.to_string(),
                },
            )
            .unwrap();

        // check name and symbol contains class id for instantiated nft contract
        let contract_info: cw721::ContractInfoResponse = test
            .app
            .wrap()
            .query_wasm_smart(
                nft_contract.clone(),
                &Cw721QueryMsg::<Empty>::ContractInfo {},
            )
            .unwrap();
        assert_eq!(
            contract_info,
            cw721::ContractInfoResponse {
                name: class_id.to_string(),   // name is set to class_id
                symbol: class_id.to_string()  // symbol is set to class_id
            }
        );

        // Check that token_uri was set properly.
        let token_info: cw721::NftInfoResponse<Empty> = test
            .app
            .wrap()
            .query_wasm_smart(
                nft_contract.clone(),
                &cw721::Cw721QueryMsg::NftInfo {
                    token_id: "1".to_string(),
                },
            )
            .unwrap();
        assert_eq!(
            token_info.token_uri,
            Some("https://moonphase.is/image.svg".to_string())
        );
        let token_info: cw721::NftInfoResponse<Empty> = test
            .app
            .wrap()
            .query_wasm_smart(
                nft_contract.clone(),
                &cw721::Cw721QueryMsg::NftInfo {
                    token_id: "2".to_string(),
                },
            )
            .unwrap();
        assert_eq!(token_info.token_uri, Some("https://foo.bar".to_string()));

        // After transfer to target, test owner can do any action, like transfer, on collection
        test.app
            .execute_contract(
                test.app.api().addr_make(NFT_OWNER_TARGET_CHAIN),
                nft_contract.clone(),
                &cw721_base::msg::ExecuteMsg::<Empty, Empty>::TransferNft {
                    recipient: nft_contract.to_string(),
                    token_id: "1".to_string(),
                },
                &[],
            )
            .unwrap();

        // ics721 owner query and check nft contract owns it
        let owner: cw721::OwnerOfResponse = test
            .app
            .wrap()
            .query_wasm_smart(
                test.ics721,
                &QueryMsg::Owner {
                    token_id: "1".to_string(),
                    class_id: class_id.to_string(),
                },
            )
            .unwrap();
        assert_eq!(owner.owner, nft_contract.to_string());

        // check cw721 owner query matches ics721 owner query
        let base_owner: cw721::OwnerOfResponse = test
            .app
            .wrap()
            .query_wasm_smart(
                nft_contract,
                &cw721::Cw721QueryMsg::OwnerOf {
                    token_id: "1".to_string(),
                    include_expired: None,
                },
            )
            .unwrap();
        assert_eq!(base_owner, owner);
    }
    // test case: instantiate cw721 with ClassData containing owner, name, and symbol
    {
        let mut test = Test::new(false, None, cw721_base_contract());
        let collection_contract_source_chain =
            ClassId::new(test.app.api().addr_make(COLLECTION_CONTRACT_SOURCE_CHAIN));
        let class_id = format!(
            "wasm.{}/{}/{}",
            test.ics721, CHANNEL_TARGET_CHAIN, collection_contract_source_chain
        );
        test.app
            .execute_contract(
                test.ics721.clone(),
                test.ics721.clone(),
                &ExecuteMsg::Callback(CallbackMsg::CreateVouchers {
                    receiver: test.app.api().addr_make(NFT_OWNER_TARGET_CHAIN).to_string(),
                    create: VoucherCreation {
                        class: Class {
                            id: ClassId::new(class_id.clone()),
                            uri: Some("https://moonphase.is".to_string()),
                            data: Some(
                                to_json_binary(&CollectionData {
                                    owner: Some(
                                        // incoming collection data from source chain
                                        test.app
                                            .api()
                                            .addr_make(COLLECTION_OWNER_SOURCE_CHAIN)
                                            .to_string(),
                                    ),
                                    contract_info: Default::default(),
                                    name: "ark".to_string(),
                                    symbol: "protocol".to_string(),
                                    num_tokens: 1,
                                })
                                .unwrap(),
                            ),
                        },
                        tokens: vec![
                            Token {
                                id: TokenId::new("1"),
                                uri: Some("https://moonphase.is/image.svg".to_string()),
                                data: None,
                            },
                            Token {
                                id: TokenId::new("2"),
                                uri: Some("https://foo.bar".to_string()),
                                data: None,
                            },
                        ],
                    },
                }),
                &[],
            )
            .unwrap();
        // Check entry added in CLASS_ID_TO_NFT_CONTRACT
        let nft_contracts = test.query_nft_contracts();
        assert_eq!(nft_contracts.len(), 1);
        assert_eq!(nft_contracts[0].0, class_id.to_string());
        // Get the address of the instantiated NFT.
        let nft_contract: Addr = test
            .app
            .wrap()
            .query_wasm_smart(
                test.ics721.clone(),
                &QueryMsg::NftContract {
                    class_id: class_id.to_string(),
                },
            )
            .unwrap();

        // check name and symbol is using class data for instantiated nft contract
        let contract_info: cw721::ContractInfoResponse = test
            .app
            .wrap()
            .query_wasm_smart(
                nft_contract.clone(),
                &Cw721QueryMsg::<Empty>::ContractInfo {},
            )
            .unwrap();
        assert_eq!(
            contract_info,
            cw721::ContractInfoResponse {
                name: "ark".to_string(),
                symbol: "protocol".to_string()
            }
        );

        // Check that token_uri was set properly.
        let token_info: cw721::NftInfoResponse<Empty> = test
            .app
            .wrap()
            .query_wasm_smart(
                nft_contract.clone(),
                &cw721::Cw721QueryMsg::NftInfo {
                    token_id: "1".to_string(),
                },
            )
            .unwrap();
        assert_eq!(
            token_info.token_uri,
            Some("https://moonphase.is/image.svg".to_string())
        );
        let token_info: cw721::NftInfoResponse<Empty> = test
            .app
            .wrap()
            .query_wasm_smart(
                nft_contract.clone(),
                &cw721::Cw721QueryMsg::NftInfo {
                    token_id: "2".to_string(),
                },
            )
            .unwrap();
        assert_eq!(token_info.token_uri, Some("https://foo.bar".to_string()));

        // After transfer to target, test owner can do any action, like transfer, on collection
        test.app
            .execute_contract(
                test.app.api().addr_make(NFT_OWNER_TARGET_CHAIN),
                nft_contract.clone(), // new recipient
                &cw721_base::msg::ExecuteMsg::<Empty, Empty>::TransferNft {
                    recipient: nft_contract.to_string(),
                    token_id: "1".to_string(),
                },
                &[],
            )
            .unwrap();

        // ics721 owner query and check nft contract owns it
        let owner: cw721::OwnerOfResponse = test
            .app
            .wrap()
            .query_wasm_smart(
                test.ics721,
                &QueryMsg::Owner {
                    token_id: "1".to_string(),
                    class_id: class_id.to_string(),
                },
            )
            .unwrap();
        assert_eq!(owner.owner, nft_contract.to_string());

        // check cw721 owner query matches ics721 owner query
        let base_owner: cw721::OwnerOfResponse = test
            .app
            .wrap()
            .query_wasm_smart(
                nft_contract,
                &cw721::Cw721QueryMsg::OwnerOf {
                    token_id: "1".to_string(),
                    include_expired: None,
                },
            )
            .unwrap();
        assert_eq!(base_owner, owner);
    }
    // test case: instantiate cw721 with CustomClassData (without owner, name, and symbol)
    {
        let mut test = Test::new(false, None, cw721_base_contract());
        let collection_contract_source_chain =
            ClassId::new(test.app.api().addr_make(COLLECTION_CONTRACT_SOURCE_CHAIN));
        let class_id = format!(
            "wasm.{}/{}/{}",
            test.ics721, CHANNEL_TARGET_CHAIN, collection_contract_source_chain
        );
        test.app
            .execute_contract(
                test.ics721.clone(),
                test.ics721.clone(),
                &ExecuteMsg::Callback(CallbackMsg::CreateVouchers {
                    receiver: test.app.api().addr_make(NFT_OWNER_TARGET_CHAIN).to_string(),
                    create: VoucherCreation {
                        class: Class {
                            id: ClassId::new(class_id.clone()),
                            uri: Some("https://moonphase.is".to_string()),
                            data: Some(
                                // CustomClassData doesn't apply to CollectionData type and won't be considered
                                // collection name wont be transferred to instantiated nft contract
                                to_json_binary(&CustomClassData {
                                    foo: Some(
                                        test.app
                                            .api()
                                            .addr_make(COLLECTION_OWNER_TARGET_CHAIN)
                                            .to_string(),
                                    ),
                                    name: "colection-name".to_string(),
                                })
                                .unwrap(),
                            ),
                        },
                        tokens: vec![
                            Token {
                                id: TokenId::new("1"),
                                uri: Some("https://moonphase.is/image.svg".to_string()),
                                data: None,
                            },
                            Token {
                                id: TokenId::new("2"),
                                uri: Some("https://foo.bar".to_string()),
                                data: None,
                            },
                        ],
                    },
                }),
                &[],
            )
            .unwrap();
        // Check entry added in CLASS_ID_TO_NFT_CONTRACT
        let nft_contracts = test.query_nft_contracts();
        assert_eq!(nft_contracts.len(), 1);
        assert_eq!(nft_contracts[0].0, class_id.to_string());
        // Get the address of the instantiated NFT.
        let nft_contract: Addr = test
            .app
            .wrap()
            .query_wasm_smart(
                test.ics721.clone(),
                &QueryMsg::NftContract {
                    class_id: class_id.to_string(),
                },
            )
            .unwrap();

        // check name and symbol contains class id for instantiated nft contract
        let contract_info: cw721::ContractInfoResponse = test
            .app
            .wrap()
            .query_wasm_smart(
                nft_contract.clone(),
                &Cw721QueryMsg::<Empty>::ContractInfo {},
            )
            .unwrap();
        assert_eq!(
            contract_info,
            cw721::ContractInfoResponse {
                name: class_id.to_string(),
                symbol: class_id.to_string()
            }
        );

        // Check that token_uri was set properly.
        let token_info: cw721::NftInfoResponse<Empty> = test
            .app
            .wrap()
            .query_wasm_smart(
                nft_contract.clone(),
                &cw721::Cw721QueryMsg::NftInfo {
                    token_id: "1".to_string(),
                },
            )
            .unwrap();
        assert_eq!(
            token_info.token_uri,
            Some("https://moonphase.is/image.svg".to_string())
        );
        let token_info: cw721::NftInfoResponse<Empty> = test
            .app
            .wrap()
            .query_wasm_smart(
                nft_contract.clone(),
                &cw721::Cw721QueryMsg::NftInfo {
                    token_id: "2".to_string(),
                },
            )
            .unwrap();
        assert_eq!(token_info.token_uri, Some("https://foo.bar".to_string()));

        // After transfer to target, test owner can do any action, like transfer, on collection
        test.app
            .execute_contract(
                test.app.api().addr_make(NFT_OWNER_TARGET_CHAIN),
                nft_contract.clone(),
                &cw721_base::msg::ExecuteMsg::<Empty, Empty>::TransferNft {
                    recipient: nft_contract.to_string(), // new owner
                    token_id: "1".to_string(),
                },
                &[],
            )
            .unwrap();

        // ics721 owner query and check nft contract owns it
        let owner: cw721::OwnerOfResponse = test
            .app
            .wrap()
            .query_wasm_smart(
                test.ics721,
                &QueryMsg::Owner {
                    token_id: "1".to_string(),
                    class_id: class_id.to_string(),
                },
            )
            .unwrap();

        assert_eq!(owner.owner, nft_contract.to_string());

        // check cw721 owner query matches ics721 owner query
        let base_owner: cw721::OwnerOfResponse = test
            .app
            .wrap()
            .query_wasm_smart(
                nft_contract,
                &cw721::Cw721QueryMsg::OwnerOf {
                    token_id: "1".to_string(),
                    include_expired: None,
                },
            )
            .unwrap();
        assert_eq!(base_owner, owner);
    }
}

#[test]
fn test_do_instantiate_and_mint_2_different_collections() {
    // test case: instantiate two cw721 contracts with different class id and make sure instantiate2 creates 2 different, predictable contracts
    {
        let mut test = Test::new(false, None, cw721_base_contract());
        let collection_contract_source_chain_1 =
            ClassId::new(test.app.api().addr_make(COLLECTION_CONTRACT_SOURCE_CHAIN));
        let class_id_1 = format!(
            "wasm.{}/{}/{}",
            test.ics721, CHANNEL_TARGET_CHAIN, collection_contract_source_chain_1
        );
        let collection_contract_source_chain_2 = ClassId::new(test.app.api().addr_make("other"));
        let class_id_2 = format!(
            "wasm.{}/{}/{}",
            test.ics721, "channel-123567890", collection_contract_source_chain_2
        );

        // create contract 1
        test.app
            .execute_contract(
                test.ics721.clone(),
                test.ics721.clone(),
                &ExecuteMsg::Callback(CallbackMsg::CreateVouchers {
                    receiver: test.app.api().addr_make(NFT_OWNER_TARGET_CHAIN).to_string(),
                    create: VoucherCreation {
                        class: Class {
                            id: ClassId::new(class_id_1.clone()),
                            uri: Some("https://moonphase.is".to_string()),
                            data: None, // no class data
                        },
                        tokens: vec![
                            Token {
                                id: TokenId::new("1"),
                                uri: Some("https://moonphase.is/image.svg".to_string()),
                                data: None,
                            },
                            Token {
                                id: TokenId::new("2"),
                                uri: Some("https://foo.bar".to_string()),
                                data: None,
                            },
                        ],
                    },
                }),
                &[],
            )
            .unwrap();
        // create contract 2
        test.app
            .execute_contract(
                test.ics721.clone(),
                test.ics721.clone(),
                &ExecuteMsg::Callback(CallbackMsg::CreateVouchers {
                    receiver: test.app.api().addr_make(NFT_OWNER_TARGET_CHAIN).to_string(),
                    create: VoucherCreation {
                        class: Class {
                            id: ClassId::new(class_id_2.clone()),
                            uri: Some("https://moonphase.is".to_string()),
                            data: None, // no class data
                        },
                        tokens: vec![
                            Token {
                                id: TokenId::new("1"),
                                uri: Some("https://mr.t".to_string()),
                                data: None,
                            },
                            Token {
                                id: TokenId::new("2"),
                                uri: Some("https://ark.protocol".to_string()),
                                data: None,
                            },
                        ],
                    },
                }),
                &[],
            )
            .unwrap();
        // Check entry added in CLASS_ID_TO_NFT_CONTRACT
        let nft_contracts = test.query_nft_contracts();
        assert_eq!(nft_contracts.len(), 2);
        assert_eq!(nft_contracts[0].0, class_id_1.to_string());
        assert_eq!(nft_contracts[1].0, class_id_2.to_string());
        // Get the address of the instantiated NFT.
        let nft_contract_1: Addr = test
            .app
            .wrap()
            .query_wasm_smart(
                test.ics721.clone(),
                &QueryMsg::NftContract {
                    class_id: class_id_1.to_string(),
                },
            )
            .unwrap();
        let nft_contract_2: Addr = test
            .app
            .wrap()
            .query_wasm_smart(
                test.ics721.clone(),
                &QueryMsg::NftContract {
                    class_id: class_id_2.to_string(),
                },
            )
            .unwrap();

        // check name and symbol contains class id for instantiated nft contract
        let contract_info_1: cw721::ContractInfoResponse = test
            .app
            .wrap()
            .query_wasm_smart(
                nft_contract_1.clone(),
                &Cw721QueryMsg::<Empty>::ContractInfo {},
            )
            .unwrap();
        let contract_info_2: cw721::ContractInfoResponse = test
            .app
            .wrap()
            .query_wasm_smart(
                nft_contract_2.clone(),
                &Cw721QueryMsg::<Empty>::ContractInfo {},
            )
            .unwrap();
        assert_eq!(
            contract_info_1,
            cw721::ContractInfoResponse {
                name: class_id_1.to_string(),   // name is set to class_id
                symbol: class_id_1.to_string()  // symbol is set to class_id
            }
        );
        assert_eq!(
            contract_info_2,
            cw721::ContractInfoResponse {
                name: class_id_2.to_string(),   // name is set to class_id
                symbol: class_id_2.to_string()  // symbol is set to class_id
            }
        );

        // Check that token_uri was set properly.
        let token_info_1_1: cw721::NftInfoResponse<Empty> = test
            .app
            .wrap()
            .query_wasm_smart(
                nft_contract_1.clone(),
                &cw721::Cw721QueryMsg::NftInfo {
                    token_id: "1".to_string(),
                },
            )
            .unwrap();
        let token_info_2_1: cw721::NftInfoResponse<Empty> = test
            .app
            .wrap()
            .query_wasm_smart(
                nft_contract_2.clone(),
                &cw721::Cw721QueryMsg::NftInfo {
                    token_id: "1".to_string(),
                },
            )
            .unwrap();
        assert_eq!(
            token_info_1_1.token_uri,
            Some("https://moonphase.is/image.svg".to_string())
        );
        assert_eq!(token_info_2_1.token_uri, Some("https://mr.t".to_string()));
        let token_info_1_2: cw721::NftInfoResponse<Empty> = test
            .app
            .wrap()
            .query_wasm_smart(
                nft_contract_1.clone(),
                &cw721::Cw721QueryMsg::NftInfo {
                    token_id: "2".to_string(),
                },
            )
            .unwrap();
        let token_info_2_2: cw721::NftInfoResponse<Empty> = test
            .app
            .wrap()
            .query_wasm_smart(
                nft_contract_2.clone(),
                &cw721::Cw721QueryMsg::NftInfo {
                    token_id: "2".to_string(),
                },
            )
            .unwrap();
        assert_eq!(
            token_info_1_2.token_uri,
            Some("https://foo.bar".to_string())
        );
        assert_eq!(
            token_info_2_2.token_uri,
            Some("https://ark.protocol".to_string())
        );

        // After transfer to target, test owner can do any action, like transfer, on collection
        test.app
            .execute_contract(
                test.app.api().addr_make(NFT_OWNER_TARGET_CHAIN),
                nft_contract_1.clone(),
                &cw721_base::msg::ExecuteMsg::<Empty, Empty>::TransferNft {
                    recipient: nft_contract_1.to_string(),
                    token_id: "1".to_string(),
                },
                &[],
            )
            .unwrap();
        test.app
            .execute_contract(
                test.app.api().addr_make(NFT_OWNER_TARGET_CHAIN),
                nft_contract_2.clone(),
                &cw721_base::msg::ExecuteMsg::<Empty, Empty>::TransferNft {
                    recipient: nft_contract_2.to_string(),
                    token_id: "1".to_string(),
                },
                &[],
            )
            .unwrap();

        // ics721 owner query and check nft contract owns it
        let owner_1: cw721::OwnerOfResponse = test
            .app
            .wrap()
            .query_wasm_smart(
                test.ics721.clone(),
                &QueryMsg::Owner {
                    token_id: "1".to_string(),
                    class_id: class_id_1.to_string(),
                },
            )
            .unwrap();
        let owner_2: cw721::OwnerOfResponse = test
            .app
            .wrap()
            .query_wasm_smart(
                test.ics721,
                &QueryMsg::Owner {
                    token_id: "1".to_string(),
                    class_id: class_id_2.to_string(),
                },
            )
            .unwrap();
        assert_eq!(owner_1.owner, nft_contract_1.to_string());
        assert_eq!(owner_2.owner, nft_contract_2.to_string());

        // check cw721 owner query matches ics721 owner query
        let base_owner_1: cw721::OwnerOfResponse = test
            .app
            .wrap()
            .query_wasm_smart(
                nft_contract_1,
                &cw721::Cw721QueryMsg::OwnerOf {
                    token_id: "1".to_string(),
                    include_expired: None,
                },
            )
            .unwrap();
        let base_owner_2: cw721::OwnerOfResponse = test
            .app
            .wrap()
            .query_wasm_smart(
                nft_contract_2,
                &cw721::Cw721QueryMsg::OwnerOf {
                    token_id: "1".to_string(),
                    include_expired: None,
                },
            )
            .unwrap();
        assert_eq!(base_owner_1, owner_1);
        assert_eq!(base_owner_2, owner_2);
    }
}

#[test]
fn test_do_instantiate_and_mint_no_instantiate() {
    let mut test = Test::new(false, None, cw721_base_contract());
    let collection_contract_source_chain =
        ClassId::new(test.app.api().addr_make(COLLECTION_CONTRACT_SOURCE_CHAIN));
    let class_id = format!(
        "wasm.{}/{}/{}",
        test.ics721, CHANNEL_TARGET_CHAIN, collection_contract_source_chain
    );
    // Check calling CreateVouchers twice with same class id
    // on 2nd call it will not instantiate a new contract,
    // instead it will just mint the token on existing contract
    test.app
        .execute_contract(
            test.ics721.clone(),
            test.ics721.clone(),
            &ExecuteMsg::Callback(CallbackMsg::CreateVouchers {
                receiver: test.app.api().addr_make(NFT_OWNER_TARGET_CHAIN).to_string(),
                create: VoucherCreation {
                    class: Class {
                        id: ClassId::new(class_id.clone()),
                        uri: Some("https://moonphase.is".to_string()),
                        data: Some(
                            to_json_binary(&CollectionData {
                                owner: Some(
                                    // incoming collection data from source chain
                                    test.app
                                        .api()
                                        .addr_make(COLLECTION_OWNER_SOURCE_CHAIN)
                                        .to_string(),
                                ),
                                contract_info: Default::default(),
                                name: "name".to_string(),
                                symbol: "symbol".to_string(),
                                num_tokens: 1,
                            })
                            .unwrap(),
                        ),
                    },
                    tokens: vec![Token {
                        id: TokenId::new("1"),
                        uri: Some("https://moonphase.is/image.svg".to_string()),
                        data: None,
                    }],
                },
            }),
            &[],
        )
        .unwrap();

    // Check entry added in CLASS_ID_TO_NFT_CONTRACT
    let class_id_to_nft_contract = test.query_nft_contracts();
    assert_eq!(class_id_to_nft_contract.len(), 1);
    assert_eq!(class_id_to_nft_contract[0].0, class_id.to_string());

    // 2nd call will only do a mint as the contract for the class ID has
    // already been instantiated.
    test.app
        .execute_contract(
            test.ics721.clone(),
            test.ics721.clone(),
            &ExecuteMsg::Callback(CallbackMsg::CreateVouchers {
                receiver: test.app.api().addr_make(NFT_OWNER_TARGET_CHAIN).to_string(),
                create: VoucherCreation {
                    class: Class {
                        id: ClassId::new(class_id.clone()),
                        uri: Some("https://moonphase.is".to_string()),
                        // unlike above in 1st transfer, here on 2nd transfer no classdata is provided!
                        // this won't affect collection since it's already instantiated
                        data: None,
                    },
                    tokens: vec![Token {
                        id: TokenId::new("2"),
                        uri: Some("https://foo.bar".to_string()),
                        data: None,
                    }],
                },
            }),
            &[],
        )
        .unwrap();

    // Check no additional entry added in CLASS_ID_TO_NFT_CONTRACT
    let class_id_to_nft_contract = test.query_nft_contracts();
    assert_eq!(class_id_to_nft_contract.len(), 1);

    // Get the address of the instantiated NFT.
    let nft_contract: Addr = test
        .app
        .wrap()
        .query_wasm_smart(
            test.ics721,
            &QueryMsg::NftContract {
                class_id: class_id.to_string(),
            },
        )
        .unwrap();

    // Make sure we have our tokens.
    let tokens: cw721::TokensResponse = test
        .app
        .wrap()
        .query_wasm_smart(
            nft_contract,
            &cw721::Cw721QueryMsg::AllTokens {
                start_after: None,
                limit: None,
            },
        )
        .unwrap();
    assert_eq!(tokens.tokens, vec!["1".to_string(), "2".to_string()])
}

#[test]
fn test_do_instantiate_and_mint_permissions() {
    let mut test = Test::new(false, None, cw721_base_contract());
    let collection_contract_source_chain =
        ClassId::new(test.app.api().addr_make(COLLECTION_CONTRACT_SOURCE_CHAIN));
    let class_id = format!(
        "wasm.{}/{}/{}",
        test.ics721, CHANNEL_TARGET_CHAIN, collection_contract_source_chain
    );
    // Method is only callable by the contract itself.
    let err: ContractError = test
        .app
        .execute_contract(
            test.app.api().addr_make("notIcs721"),
            test.ics721,
            &ExecuteMsg::Callback(CallbackMsg::CreateVouchers {
                receiver: test.app.api().addr_make(NFT_OWNER_TARGET_CHAIN).to_string(),
                create: VoucherCreation {
                    class: Class {
                        id: ClassId::new(class_id),
                        uri: Some("https://moonphase.is".to_string()),
                        data: Some(
                            to_json_binary(&CollectionData {
                                owner: Some(
                                    // incoming collection data from source chain
                                    test.app
                                        .api()
                                        .addr_make(COLLECTION_OWNER_SOURCE_CHAIN)
                                        .to_string(),
                                ),
                                contract_info: Default::default(),
                                name: "name".to_string(),
                                symbol: "symbol".to_string(),
                                num_tokens: 1,
                            })
                            .unwrap(),
                        ),
                    },
                    tokens: vec![Token {
                        id: TokenId::new("1"),
                        uri: Some("https://moonphase.is/image.svg".to_string()),
                        data: None,
                    }],
                },
            }),
            &[],
        )
        .unwrap_err()
        .downcast()
        .unwrap();
    assert_eq!(err, ContractError::Unauthorized {});
}

/// Tests that we can not proxy NFTs if no proxy is configured.
#[test]
fn test_no_proxy_unauthorized() {
    let mut test = Test::new(false, None, cw721_base_contract());
    let err: ContractError = test
        .app
        .execute_contract(
            test.app.api().addr_make("proxy"),
            test.ics721,
            &ExecuteMsg::ReceiveProxyNft {
                eyeball: "nft".to_string(),
                msg: cw721::Cw721ReceiveMsg {
                    sender: test.app.api().addr_make(NFT_OWNER_TARGET_CHAIN).to_string(),
                    token_id: "1".to_string(),
                    msg: to_json_binary("").unwrap(),
                },
            },
            &[],
        )
        .unwrap_err()
        .downcast()
        .unwrap();
    assert_eq!(err, ContractError::Unauthorized {});
}

#[test]
fn test_proxy_authorized() {
    let mut test = Test::new(true, None, cw721_base_contract());
    let proxy_address: Option<Addr> = test
        .app
        .wrap()
        .query_wasm_smart(&test.ics721, &QueryMsg::Proxy {})
        .unwrap();
    // check proxy is set
    let proxy_address = proxy_address.expect("expected a proxy");

    // create collection and mint NFT for sending to proxy
    let source_cw721_id = test.app.store_code(cw721_base_contract());
    let source_cw721 = test
        .app
        .instantiate_contract(
            source_cw721_id,
            test.app.api().addr_make("ekez"),
            &cw721_base::InstantiateMsg {
                name: "token".to_string(),
                symbol: "nonfungible".to_string(),
                minter: test
                    .app
                    .api()
                    .addr_make(COLLECTION_OWNER_SOURCE_CHAIN)
                    .to_string(),
            },
            &[],
            "label cw721",
            None,
        )
        .unwrap();
    // simplify: instead of `send_nft` to proxy, and proxy transfer NFT to ics721 and call receiveproy,
    // here it is directly transfer to ics721 and then call receiveproxy
    test.app
        .execute_contract(
            test.app.api().addr_make(COLLECTION_OWNER_SOURCE_CHAIN),
            source_cw721.clone(),
            &cw721_base::ExecuteMsg::<Empty, Empty>::Mint {
                token_id: "1".to_string(),
                owner: test.ics721.to_string(),
                token_uri: None,
                extension: Empty::default(),
            },
            &[],
        )
        .unwrap();

    // ics721 receives NFT from proxy,
    // if - and only if - nft is escrowed by ics721, ics721 will interchain transfer NFT!
    // otherwise proxy is unauthorised to transfer NFT
    test.app
        .execute_contract(
            proxy_address,
            test.ics721,
            &ExecuteMsg::ReceiveProxyNft {
                eyeball: source_cw721.into_string(),
                msg: cw721::Cw721ReceiveMsg {
                    sender: test
                        .app
                        .api()
                        .addr_make(COLLECTION_OWNER_SOURCE_CHAIN)
                        .to_string(),
                    token_id: "1".to_string(),
                    msg: to_json_binary(&IbcOutgoingMsg {
                        receiver: test.app.api().addr_make(NFT_OWNER_TARGET_CHAIN).to_string(),
                        channel_id: "channel-0".to_string(),
                        timeout: IbcTimeout::with_block(IbcTimeoutBlock {
                            revision: 0,
                            height: 10,
                        }),
                        memo: None,
                    })
                    .unwrap(),
                },
            },
            &[],
        )
        .unwrap();
}

#[test]
fn test_receive_nft() {
    // test case: receive nft from cw721-base
    {
        let mut test = Test::new(false, None, cw721_base_contract());
        // simplify: mint and escrowed/owned by ics721, as a precondition for receive nft
        let token_id = test.execute_cw721_mint(test.ics721.clone()).unwrap();
        // ics721 receives NFT from sender/collection contract,
        // if - and only if - nft is escrowed by ics721, ics721 will interchain transfer NFT!
        // otherwise proxy is unauthorised to transfer NFT
        let res = test
            .app
            .execute_contract(
                test.source_cw721.clone(),
                test.ics721,
                &ExecuteMsg::ReceiveNft(cw721::Cw721ReceiveMsg {
<<<<<<< HEAD
                    sender: test.minter.to_string(),
                    token_id,
                    msg: to_binary(&IbcOutgoingMsg {
                        receiver: "mr-t".to_string(),
=======
                    sender: test.source_cw721_owner.to_string(),
                    token_id: token_id.clone(),
                    msg: to_json_binary(&IbcOutgoingMsg {
                        receiver: NFT_OWNER_TARGET_CHAIN.to_string(), // nft owner for other chain, on this chain ics721 is owner
>>>>>>> ab1efa7d
                        channel_id: "channel-0".to_string(),
                        timeout: IbcTimeout::with_block(IbcTimeoutBlock {
                            revision: 0,
                            height: 10,
                        }),
                        memo: None,
                    })
                    .unwrap(),
                }),
                &[],
            )
            .unwrap();

        // get class data (containing collection data) from response
        let event = res.events.into_iter().find(|e| e.ty == "wasm").unwrap();
        let class_data_attribute = event
            .attributes
            .into_iter()
            .find(|a| a.key == "class_data")
            .unwrap();
        // check collection data matches with data from source nft contract
        let expected_contract_info: cosmwasm_std::ContractInfoResponse =
        // workaround using from_json/to_json_binary since ContractInfoResponse is non-exhaustive, can't be created directly
        from_json(
            to_json_binary(&ContractInfoResponse {
                code_id: test.source_cw721_id,
                creator: test.source_cw721_owner.to_string(),
                admin: None,
                pinned: false,
                ibc_port: None,
            })
            .unwrap(),
        )
        .unwrap();
        let expected_collection_data = to_json_binary(&CollectionData {
            owner: Some(
                // collection data from source chain
                test.source_cw721_owner.to_string(),
            ),
            contract_info: expected_contract_info,
            name: "name".to_string(),
            symbol: "symbol".to_string(),
            num_tokens: 1,
        })
        .unwrap();
        assert_eq!(
            class_data_attribute.value,
            format!("{expected_collection_data:?}")
        );
    }
    // test case: backward compatibility - receive nft also works for old/v016 cw721-base
    {
        let mut test = Test::new(false, None, cw721_v016_base_contract());
        // simplify: mint and escrowed/owned by ics721, as a precondition for receive nft
        let token_id = test.execute_cw721_mint(test.ics721.clone()).unwrap();
        // ics721 receives NFT from sender/collection contract,
        // if - and only if - nft is escrowed by ics721, ics721 will interchain transfer NFT!
        // otherwise proxy is unauthorised to transfer NFT
        let res = test
            .app
            .execute_contract(
                test.source_cw721.clone(),
                test.ics721,
                &ExecuteMsg::ReceiveNft(cw721::Cw721ReceiveMsg {
<<<<<<< HEAD
                    sender: test.minter.to_string(),
                    token_id,
                    msg: to_binary(&IbcOutgoingMsg {
                        receiver: "mr-t".to_string(),
=======
                    sender: test.source_cw721_owner.to_string(),
                    token_id: token_id.clone(),
                    msg: to_json_binary(&IbcOutgoingMsg {
                        receiver: NFT_OWNER_TARGET_CHAIN.to_string(), // nft owner for other chain, on this chain ics721 is owner
>>>>>>> ab1efa7d
                        channel_id: "channel-0".to_string(),
                        timeout: IbcTimeout::with_block(IbcTimeoutBlock {
                            revision: 0,
                            height: 10,
                        }),
                        memo: None,
                    })
                    .unwrap(),
                }),
                &[],
            )
            .unwrap();

        // get class data (containing collection data) from response
        let event = res.events.into_iter().find(|e| e.ty == "wasm").unwrap();
        let class_data_attribute = event
            .attributes
            .into_iter()
            .find(|a| a.key == "class_data")
            .unwrap();
        // check collection data matches with data from source nft contract
        let expected_contract_info: cosmwasm_std::ContractInfoResponse =
        // workaround using from_json/to_json_binary since ContractInfoResponse is non-exhaustive, can't be created directly
        from_json(
            to_json_binary(&ContractInfoResponse {
                code_id: test.source_cw721_id,
                creator: test.source_cw721_owner.to_string(),
                admin: None,
                pinned: false,
                ibc_port: None,
            })
            .unwrap(),
        )
        .unwrap();
        let expected_collection_data = to_json_binary(&CollectionData {
            owner: Some(
                // collection data from source chain
                test.app
                    .api()
                    .addr_make(COLLECTION_OWNER_SOURCE_CHAIN)
                    .to_string(),
            ),
            contract_info: expected_contract_info,
            name: "name".to_string(),
            symbol: "symbol".to_string(),
            num_tokens: 1,
        })
        .unwrap();
        assert_eq!(
            class_data_attribute.value,
            format!("{expected_collection_data:?}")
        );
    }
}

/// In case proxy for ICS721 is defined, ICS721 only accepts receival from proxy - not from nft contract!
#[test]
fn test_no_receive_with_proxy() {
    let mut test = Test::new(true, None, cw721_base_contract());
    // unauthorized to receive nft from nft contract
    let err: ContractError = test
        .app
        .execute_contract(
            test.app.api().addr_make("cw721"),
            test.ics721,
            &ExecuteMsg::ReceiveNft(cw721::Cw721ReceiveMsg {
                sender: test.app.api().addr_make(NFT_OWNER_TARGET_CHAIN).to_string(),
                token_id: "1".to_string(),
                msg: to_json_binary(&IbcOutgoingMsg {
                    receiver: NFT_OWNER_TARGET_CHAIN.to_string(), // nft owner for other chain, on this chain ics721 is owner
                    channel_id: "channel-0".to_string(),
                    timeout: IbcTimeout::with_block(IbcTimeoutBlock {
                        revision: 0,
                        height: 10,
                    }),
                    memo: None,
                })
                .unwrap(),
            }),
            &[],
        )
        .unwrap_err()
        .downcast()
        .unwrap();
    assert_eq!(err, ContractError::Unauthorized {})
}

/// Tests the contract's pause behavior.
#[test]
fn test_pause() {
    let mut test = Test::new(
        true,
        Some(ICS721_ADMIN_AND_PAUSER.to_string()),
        cw721_base_contract(),
    );
    // Should start unpaused.
    let (paused, pauser) = test.query_pause_info();
    assert!(!paused);
    assert_eq!(
        pauser,
        Some(test.app.api().addr_make(ICS721_ADMIN_AND_PAUSER))
    );

    // Non-pauser may not pause.
    let err = test.pause_ics721_should_fail(test.app.api().addr_make("zeke").as_str());
    assert_eq!(
        err,
        ContractError::Pause(PauseError::Unauthorized {
            sender: test.app.api().addr_make("zeke")
        })
    );

    // Pause the ICS721 contract.
    test.pause_ics721(test.app.api().addr_make(ICS721_ADMIN_AND_PAUSER).as_str());
    // Pausing should remove the pauser.
    let (paused, pauser) = test.query_pause_info();
    assert!(paused);
    assert_eq!(pauser, None);

    // Pausing fails.
    let err = test.pause_ics721_should_fail(test.app.api().addr_make("ekez").as_str());
    assert_eq!(err, ContractError::Pause(PauseError::Paused {}));

    // Even something like executing a callback on ourselves will be
    // caught by a pause.
    let err: ContractError = test
        .app
        .execute_contract(
            test.ics721.clone(),
            test.ics721.clone(),
            &ExecuteMsg::Callback(CallbackMsg::Conjunction { operands: vec![] }),
            &[],
        )
        .unwrap_err()
        .downcast()
        .unwrap();
    assert_eq!(err, ContractError::Pause(PauseError::Paused {}));

    // Pauser can pause only once, for another pause, a new pauser needs to be set via migration
    let ics721_id = test.app.store_code(ics721_contract());
    test.app
        .execute(
            test.app.api().addr_make(ICS721_ADMIN_AND_PAUSER),
            WasmMsg::Migrate {
                contract_addr: test.ics721.to_string(),
                new_code_id: ics721_id,
                msg: to_json_binary(&MigrateMsg::WithUpdate {
                    pauser: Some(test.app.api().addr_make("new_pauser").to_string()),
                    proxy: None,
                    cw721_base_code_id: None,
                })
                .unwrap(),
            }
            .into(),
        )
        .unwrap();

    // Setting new pauser should unpause.
    let (paused, pauser) = test.query_pause_info();
    assert!(!paused);
    assert_eq!(pauser, Some(test.app.api().addr_make("new_pauser")));

    // One more pause for posterity sake.
    test.pause_ics721(test.app.api().addr_make("new_pauser").as_str());
    let (paused, pauser) = test.query_pause_info();
    assert!(paused);
    assert_eq!(pauser, None);
}

/// Tests migration.
#[test]
fn test_migration() {
    let mut test = Test::new(
        true,
        Some(ICS721_ADMIN_AND_PAUSER.to_string()),
        cw721_base_contract(),
    );
    // assert instantiation worked
    let (_, pauser) = test.query_pause_info();
    assert_eq!(
        pauser,
        Some(test.app.api().addr_make(ICS721_ADMIN_AND_PAUSER))
    );
    let proxy = test.query_proxy();
    assert!(proxy.is_some());
    let cw721_code_id = test.query_cw721_id();
    assert_eq!(cw721_code_id, test.source_cw721_id);

    // migrate changes
    test.app
        .execute(
            test.app.api().addr_make(ICS721_ADMIN_AND_PAUSER),
            WasmMsg::Migrate {
                contract_addr: test.ics721.to_string(),
                new_code_id: test.ics721_id,
                msg: to_json_binary(&MigrateMsg::WithUpdate {
                    pauser: None,
                    proxy: None,
                    cw721_base_code_id: Some(12345678),
                })
                .unwrap(),
            }
            .into(),
        )
        .unwrap();
    // assert migration worked
    let (_, pauser) = test.query_pause_info();
    assert_eq!(pauser, None);
    let proxy = test.query_proxy();
    assert!(proxy.is_none());
    let cw721_code_id = test.query_cw721_id();
    assert_eq!(cw721_code_id, 12345678);

    // migrate without changing code id
    test.app
        .execute(
            test.app.api().addr_make(ICS721_ADMIN_AND_PAUSER),
            WasmMsg::Migrate {
                contract_addr: test.ics721.to_string(),
                new_code_id: test.ics721_id,
                msg: to_json_binary(&MigrateMsg::WithUpdate {
                    pauser: None,
                    proxy: None,
                    cw721_base_code_id: None,
                })
                .unwrap(),
            }
            .into(),
        )
        .unwrap();
    // assert migration worked
    let (_, pauser) = test.query_pause_info();
    assert_eq!(pauser, None);
    let proxy = test.query_proxy();
    assert!(proxy.is_none());
    let cw721_code_id = test.query_cw721_id();
    assert_eq!(cw721_code_id, 12345678);
}<|MERGE_RESOLUTION|>--- conflicted
+++ resolved
@@ -103,19 +103,6 @@
     Ics721Contract::default().migrate(deps, env, msg)
 }
 
-<<<<<<< HEAD
-type AppRouter = Router<
-    BankKeeper,
-    FailingModule<Empty, Empty, Empty>,
-    WasmKeeper<Empty, Empty>,
-    StakeKeeper,
-    DistributionKeeper,
-    IbcAcceptingModule,
-    FailingModule<GovMsg, Empty, Empty>,
->;
-
-fn no_init(_router: &mut AppRouter, _api: &dyn Api, _storage: &mut dyn Storage) {}
-=======
 fn no_init(_router: &mut MockRouter, _api: &dyn Api, _storage: &mut dyn Storage) {}
 
 #[derive(Default)]
@@ -147,7 +134,6 @@
         Ok(Addr::unchecked(api.addr_humanize(&canonical_addr)?))
     }
 }
->>>>>>> ab1efa7d
 
 impl MockAddressGenerator {
     // non-predictable contract address generator, see `BuildContractAddressClassic`
@@ -197,7 +183,7 @@
                 }
             }
         }
-        Err(StdError::generic_err(format!("Invalid input: {}", input)))
+        Err(StdError::generic_err(format!("Invalid input: {input}")))
     }
 
     fn addr_humanize(&self, canonical: &CanonicalAddr) -> StdResult<Addr> {
@@ -270,31 +256,13 @@
     pub name: String,
 }
 
-type TestApp = App<
-    BankKeeper,
-    MockApi,
-    MemoryStorage,
-    FailingModule<Empty, Empty, Empty>,
-    WasmKeeper<Empty, Empty>,
-    StakeKeeper,
-    DistributionKeeper,
-    IbcAcceptingModule,
->;
-
 struct Test {
-<<<<<<< HEAD
-    app: TestApp,
-    minter: Addr,
-    cw721_id: u64,
-    cw721: Addr,
-=======
     app: MockApp,
     // origin cw721 contract on source chain for interchain transfers to other target chains
     source_cw721_owner: Addr,
     source_cw721_id: u64,
     source_cw721: Addr,
     // depending on test cast, it is ics721 either source or target chain
->>>>>>> ab1efa7d
     ics721_id: u64,
     ics721: Addr,
     nfts_minted: usize,
@@ -339,27 +307,15 @@
                 ics721_id,
                 app.api().addr_make(ICS721_CREATOR),
                 &InstantiateMsg {
-<<<<<<< HEAD
-                    cw721_base_code_id: cw721_id,
+                    cw721_base_code_id: source_cw721_id,
                     proxy,
-                    pauser: pauser.clone(),
-                },
-                &[],
-                "ics721-base",
-                pauser,
-=======
-                    cw721_base_code_id: source_cw721_id,
-                    proxy: proxy.clone(),
                     pauser: admin_and_pauser
                         .clone()
                         .map(|p| app.api().addr_make(&p).to_string()),
                 },
                 &[],
                 "ics721-base",
-                admin_and_pauser
-                    .clone()
-                    .map(|p| app.api().addr_make(&p).to_string()),
->>>>>>> ab1efa7d
+                admin_and_pauser.map(|p| app.api().addr_make(&p).to_string()),
             )
             .unwrap();
 
@@ -647,7 +603,7 @@
         // Check entry added in CLASS_ID_TO_NFT_CONTRACT
         let nft_contracts = test.query_nft_contracts();
         assert_eq!(nft_contracts.len(), 1);
-        assert_eq!(nft_contracts[0].0, class_id.to_string());
+        assert_eq!(nft_contracts[0].0, class_id);
         // Get the address of the instantiated NFT.
         let nft_contract: Addr = test
             .app
@@ -725,7 +681,7 @@
                 test.ics721,
                 &QueryMsg::Owner {
                     token_id: "1".to_string(),
-                    class_id: class_id.to_string(),
+                    class_id,
                 },
             )
             .unwrap();
@@ -801,7 +757,7 @@
         // Check entry added in CLASS_ID_TO_NFT_CONTRACT
         let nft_contracts = test.query_nft_contracts();
         assert_eq!(nft_contracts.len(), 1);
-        assert_eq!(nft_contracts[0].0, class_id.to_string());
+        assert_eq!(nft_contracts[0].0, class_id);
         // Get the address of the instantiated NFT.
         let nft_contract: Addr = test
             .app
@@ -879,7 +835,7 @@
                 test.ics721,
                 &QueryMsg::Owner {
                     token_id: "1".to_string(),
-                    class_id: class_id.to_string(),
+                    class_id,
                 },
             )
             .unwrap();
@@ -953,7 +909,7 @@
         // Check entry added in CLASS_ID_TO_NFT_CONTRACT
         let nft_contracts = test.query_nft_contracts();
         assert_eq!(nft_contracts.len(), 1);
-        assert_eq!(nft_contracts[0].0, class_id.to_string());
+        assert_eq!(nft_contracts[0].0, class_id);
         // Get the address of the instantiated NFT.
         let nft_contract: Addr = test
             .app
@@ -1031,7 +987,7 @@
                 test.ics721,
                 &QueryMsg::Owner {
                     token_id: "1".to_string(),
-                    class_id: class_id.to_string(),
+                    class_id,
                 },
             )
             .unwrap();
@@ -1134,8 +1090,8 @@
         // Check entry added in CLASS_ID_TO_NFT_CONTRACT
         let nft_contracts = test.query_nft_contracts();
         assert_eq!(nft_contracts.len(), 2);
-        assert_eq!(nft_contracts[0].0, class_id_1.to_string());
-        assert_eq!(nft_contracts[1].0, class_id_2.to_string());
+        assert_eq!(nft_contracts[0].0, class_id_1);
+        assert_eq!(nft_contracts[1].0, class_id_2);
         // Get the address of the instantiated NFT.
         let nft_contract_1: Addr = test
             .app
@@ -1277,7 +1233,7 @@
                 test.ics721.clone(),
                 &QueryMsg::Owner {
                     token_id: "1".to_string(),
-                    class_id: class_id_1.to_string(),
+                    class_id: class_id_1,
                 },
             )
             .unwrap();
@@ -1288,7 +1244,7 @@
                 test.ics721,
                 &QueryMsg::Owner {
                     token_id: "1".to_string(),
-                    class_id: class_id_2.to_string(),
+                    class_id: class_id_2,
                 },
             )
             .unwrap();
@@ -1376,7 +1332,7 @@
     // Check entry added in CLASS_ID_TO_NFT_CONTRACT
     let class_id_to_nft_contract = test.query_nft_contracts();
     assert_eq!(class_id_to_nft_contract.len(), 1);
-    assert_eq!(class_id_to_nft_contract[0].0, class_id.to_string());
+    assert_eq!(class_id_to_nft_contract[0].0, class_id);
 
     // 2nd call will only do a mint as the contract for the class ID has
     // already been instantiated.
@@ -1413,12 +1369,7 @@
     let nft_contract: Addr = test
         .app
         .wrap()
-        .query_wasm_smart(
-            test.ics721,
-            &QueryMsg::NftContract {
-                class_id: class_id.to_string(),
-            },
-        )
+        .query_wasm_smart(test.ics721, &QueryMsg::NftContract { class_id })
         .unwrap();
 
     // Make sure we have our tokens.
@@ -1611,17 +1562,10 @@
                 test.source_cw721.clone(),
                 test.ics721,
                 &ExecuteMsg::ReceiveNft(cw721::Cw721ReceiveMsg {
-<<<<<<< HEAD
-                    sender: test.minter.to_string(),
+                    sender: test.source_cw721_owner.to_string(),
                     token_id,
-                    msg: to_binary(&IbcOutgoingMsg {
-                        receiver: "mr-t".to_string(),
-=======
-                    sender: test.source_cw721_owner.to_string(),
-                    token_id: token_id.clone(),
                     msg: to_json_binary(&IbcOutgoingMsg {
                         receiver: NFT_OWNER_TARGET_CHAIN.to_string(), // nft owner for other chain, on this chain ics721 is owner
->>>>>>> ab1efa7d
                         channel_id: "channel-0".to_string(),
                         timeout: IbcTimeout::with_block(IbcTimeoutBlock {
                             revision: 0,
@@ -1686,17 +1630,10 @@
                 test.source_cw721.clone(),
                 test.ics721,
                 &ExecuteMsg::ReceiveNft(cw721::Cw721ReceiveMsg {
-<<<<<<< HEAD
-                    sender: test.minter.to_string(),
+                    sender: test.source_cw721_owner.to_string(),
                     token_id,
-                    msg: to_binary(&IbcOutgoingMsg {
-                        receiver: "mr-t".to_string(),
-=======
-                    sender: test.source_cw721_owner.to_string(),
-                    token_id: token_id.clone(),
                     msg: to_json_binary(&IbcOutgoingMsg {
                         receiver: NFT_OWNER_TARGET_CHAIN.to_string(), // nft owner for other chain, on this chain ics721 is owner
->>>>>>> ab1efa7d
                         channel_id: "channel-0".to_string(),
                         timeout: IbcTimeout::with_block(IbcTimeoutBlock {
                             revision: 0,
