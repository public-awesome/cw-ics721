use cosmwasm_schema::cw_serde;
use cosmwasm_std::{
    attr,
<<<<<<< HEAD
    testing::{mock_dependencies, mock_env, mock_info, MockQuerier},
    to_binary, to_vec, Addr, Attribute, Binary, ContractResult, DepsMut, Empty, Env,
    IbcAcknowledgement, IbcChannel, IbcChannelConnectMsg, IbcChannelOpenMsg, IbcEndpoint, IbcOrder,
    IbcPacket, IbcPacketReceiveMsg, IbcTimeout, Order, QuerierResult, Reply, Response, StdResult,
    SubMsg, SubMsgResponse, SubMsgResult, Timestamp, WasmMsg, WasmQuery,
=======
    testing::{mock_dependencies, mock_env, mock_info},
    to_json_binary, to_json_vec, Addr, Attribute, Binary, DepsMut, Empty, Env, IbcAcknowledgement,
    IbcChannel, IbcChannelConnectMsg, IbcChannelOpenMsg, IbcEndpoint, IbcOrder, IbcPacket,
    IbcPacketReceiveMsg, IbcTimeout, Order, Reply, Response, StdResult, SubMsgResponse,
    SubMsgResult, Timestamp,
>>>>>>> ab1efa7d
};

use crate::{
    execute::Ics721Execute,
    ibc::{
        Ics721Ibc, NonFungibleTokenPacketData, ACK_AND_DO_NOTHING, IBC_VERSION,
        INSTANTIATE_CW721_REPLY_ID,
    },
    ibc_helpers::{ack_fail, ack_success, try_get_ack_error},
    msg::{InstantiateMsg, QueryMsg},
    query::Ics721Query,
    state::{CollectionData, INCOMING_CLASS_TOKEN_TO_CHANNEL, NFT_CONTRACT_TO_CLASS_ID, PO},
    token_types::{ClassId, TokenId},
    types::{Ics721Callbacks, Ics721Memo, Ics721ReceiveMsg, ReceiverExecuteMsg},
    utils::get_collection_data,
    ContractError,
};

const CONTRACT_PORT: &str = "wasm.address1";
const REMOTE_PORT: &str = "stars.address1";
const CONNECTION_ID: &str = "connection-2";
const CHANNEL_ID: &str = "channel-1";
const DEFAULT_TIMEOUT: u64 = 42; // Seconds.

const ADDR1: &str = "addr1";
const RELAYER_ADDR: &str = "relayer";
const CW721_CODE_ID: u64 = 0;

#[derive(Default)]
pub struct Ics721Contract {}
impl Ics721Execute<Empty> for Ics721Contract {
    type ClassData = CollectionData;

    fn get_class_data(&self, deps: &DepsMut, sender: &Addr) -> StdResult<Option<Self::ClassData>> {
        get_collection_data(deps, sender).map(Option::Some)
    }
}
impl Ics721Ibc<Empty> for Ics721Contract {}
impl Ics721Query for Ics721Contract {}

fn mock_channel(channel_id: &str) -> IbcChannel {
    IbcChannel::new(
        IbcEndpoint {
            port_id: CONTRACT_PORT.to_string(),
            channel_id: channel_id.to_string(),
        },
        IbcEndpoint {
            port_id: REMOTE_PORT.to_string(),
            channel_id: format!("{channel_id}5"),
        },
        IbcOrder::Unordered,
        IBC_VERSION,
        CONNECTION_ID,
    )
}

fn mock_packet(data: Binary) -> IbcPacket {
    IbcPacket::new(
        data,
        IbcEndpoint {
            port_id: REMOTE_PORT.to_string(),
            channel_id: CHANNEL_ID.to_string(),
        },
        IbcEndpoint {
            port_id: CONTRACT_PORT.to_string(),
            channel_id: CHANNEL_ID.to_string(),
        },
        42, // Packet sequence number.
        IbcTimeout::with_timestamp(Timestamp::from_seconds(DEFAULT_TIMEOUT)),
    )
}

fn add_channel(mut deps: DepsMut, env: Env, channel_id: &str) {
    let channel = mock_channel(channel_id);
    let open_msg = IbcChannelOpenMsg::new_init(channel.clone());
    Ics721Contract::default()
        .ibc_channel_open(deps.branch(), env.clone(), open_msg)
        .unwrap();
    let connect_msg = IbcChannelConnectMsg::new_ack(channel.clone(), IBC_VERSION);
    let res = Ics721Contract::default()
        .ibc_channel_connect(deps.branch(), env, connect_msg)
        .unwrap();

    // Smoke check our attributes
    assert_eq!(res.attributes.len(), 3);
    assert_eq!(
        res.attributes,
        vec![
            attr("method", "ibc_channel_connect"),
            attr("channel", channel.endpoint.channel_id),
            attr("port", channel.endpoint.port_id)
        ]
    );
    assert_eq!(res.messages.len(), 0);
}

fn do_instantiate(deps: DepsMut, env: Env, sender: &str) -> StdResult<Response> {
    let msg = InstantiateMsg {
        cw721_base_code_id: CW721_CODE_ID,
        proxy: None,
        pauser: None,
    };
    Ics721Contract::default().instantiate(deps, env, mock_info(sender, &[]), msg)
}

#[allow(clippy::too_many_arguments)]
fn build_ics_packet(
    class_id: &str,
    class_uri: Option<&str>,
    class_data: Option<Binary>,
    token_ids: Vec<&str>,
    token_uris: Option<Vec<&str>>,
    token_data: Option<Vec<Binary>>,
    sender: &str,
    receiver: &str,
    memo: Option<&str>,
) -> NonFungibleTokenPacketData {
    NonFungibleTokenPacketData {
        class_id: ClassId::new(class_id),
        class_uri: class_uri.map(|s| s.to_string()),
        class_data,
        token_ids: token_ids.into_iter().map(TokenId::new).collect(),
        token_uris: token_uris.map(|t| t.into_iter().map(|s| s.to_string()).collect()),
        token_data,
        sender: sender.to_string(),
        receiver: receiver.to_string(),
        memo: memo.map(|t| t.to_string()),
    }
}

#[test]
fn test_reply_cw721() {
    let mut deps = mock_dependencies();

    // This is a pre encoded message with the contract address
    // cosmos2contract
    // TODO: Can we form this via a function instead of hardcoding
    //       So we can have different contract addresses
    let reply_resp = "Cg9jb3Ntb3MyY29udHJhY3QSAA=="; // cosmos2contract
    let rep = Reply {
        id: INSTANTIATE_CW721_REPLY_ID,
        result: SubMsgResult::Ok(SubMsgResponse {
            events: vec![],
            data: Some(Binary::from_base64(reply_resp).unwrap()),
        }),
    };

    // save the class_id and cw721_addr, since reply assumes it has been stored before
    let cw721_addr = Addr::unchecked("cosmos2contract");
    let class_id = ClassId::new("wasm.address1/channel-10/address2");
    NFT_CONTRACT_TO_CLASS_ID
        .save(deps.as_mut().storage, cw721_addr.clone(), &class_id)
        .unwrap();

    let res = Ics721Contract::default()
        .reply(deps.as_mut(), mock_env(), rep)
        .unwrap();
    // assert_eq!(res.data, Some(ack_success()));
    assert_eq!(
        res.attributes,
        vec![
            attr("method", "instantiate_cw721_reply"),
            attr("class_id", "wasm.address1/channel-10/address2"),
            attr("cw721_addr", "cosmos2contract")
        ]
    );
}

#[test]
fn test_stateless_reply() {
    let mut deps = mock_dependencies();

    let rep = Reply {
        id: ACK_AND_DO_NOTHING,
        result: SubMsgResult::Ok(SubMsgResponse {
            events: vec![],
            data: None,
        }),
    };
    let res = Ics721Contract::default()
        .reply(deps.as_mut(), mock_env(), rep)
        .unwrap();
    assert_eq!(res.data, Some(ack_success()));

    let rep = Reply {
        id: ACK_AND_DO_NOTHING,
        result: SubMsgResult::Err("some failure".to_string()),
    };
    let res = Ics721Contract::default()
        .reply(deps.as_mut(), mock_env(), rep)
        .unwrap();
    assert_eq!(res.data, Some(ack_fail("some failure".to_string())));
}

#[test]
fn test_unrecognised_reply() {
    let mut deps = mock_dependencies();
    let rep = Reply {
        id: 420,
        result: SubMsgResult::Ok(SubMsgResponse {
            events: vec![],
            data: None,
        }),
    };
    let err = Ics721Contract::default()
        .reply(deps.as_mut(), mock_env(), rep)
        .unwrap_err();
    assert_eq!(err, ContractError::UnrecognisedReplyId {})
}

#[test]
fn test_ibc_channel_open() {
    let mut deps = mock_dependencies();
    let env = mock_env();

    // Instantiate the contract
    do_instantiate(deps.as_mut(), env.clone(), ADDR1).unwrap();

    // Add channel calls open and connect valid
    add_channel(deps.as_mut(), env, "channel-1");
}

#[test]
#[should_panic(expected = "OrderedChannel")]
fn test_ibc_channel_open_ordered_channel() {
    let mut deps = mock_dependencies();
    let env = mock_env();

    // Instantiate the contract
    do_instantiate(deps.as_mut(), env.clone(), ADDR1).unwrap();

    let channel_id = "channel-1";
    let channel = IbcChannel::new(
        IbcEndpoint {
            port_id: CONTRACT_PORT.to_string(),
            channel_id: channel_id.to_string(),
        },
        IbcEndpoint {
            port_id: REMOTE_PORT.to_string(),
            channel_id: format!("{channel_id}5"),
        },
        IbcOrder::Ordered,
        IBC_VERSION,
        CONNECTION_ID,
    );

    let msg = IbcChannelOpenMsg::OpenInit { channel };
    Ics721Contract::default()
        .ibc_channel_open(deps.as_mut(), env, msg)
        .unwrap();
}

#[test]
#[should_panic(expected = "InvalidVersion { actual: \"invalid_version\", expected: \"ics721-1\" }")]
fn test_ibc_channel_open_invalid_version() {
    let mut deps = mock_dependencies();
    let env = mock_env();

    // Instantiate the contract
    do_instantiate(deps.as_mut(), env.clone(), ADDR1).unwrap();

    let channel_id = "channel-1";
    let channel = IbcChannel::new(
        IbcEndpoint {
            port_id: CONTRACT_PORT.to_string(),
            channel_id: channel_id.to_string(),
        },
        IbcEndpoint {
            port_id: REMOTE_PORT.to_string(),
            channel_id: format!("{channel_id}5"),
        },
        IbcOrder::Unordered,
        "invalid_version",
        CONNECTION_ID,
    );

    let msg = IbcChannelOpenMsg::OpenInit { channel };
    Ics721Contract::default()
        .ibc_channel_open(deps.as_mut(), env, msg)
        .unwrap();
}

#[test]
#[should_panic(expected = "InvalidVersion { actual: \"invalid_version\", expected: \"ics721-1\" }")]
fn test_ibc_channel_open_invalid_version_counterparty() {
    let mut deps = mock_dependencies();
    let env = mock_env();

    // Instantiate the contract
    do_instantiate(deps.as_mut(), env.clone(), ADDR1).unwrap();

    let channel_id = "channel-1";
    let channel = IbcChannel::new(
        IbcEndpoint {
            port_id: CONTRACT_PORT.to_string(),
            channel_id: channel_id.to_string(),
        },
        IbcEndpoint {
            port_id: REMOTE_PORT.to_string(),
            channel_id: format!("{channel_id}5"),
        },
        IbcOrder::Unordered,
        IBC_VERSION,
        CONNECTION_ID,
    );

    let msg = IbcChannelOpenMsg::OpenTry {
        channel,
        counterparty_version: "invalid_version".to_string(),
    };
    Ics721Contract::default()
        .ibc_channel_open(deps.as_mut(), env, msg)
        .unwrap();
}

#[test]
fn test_ibc_channel_connect() {
    let mut deps = mock_dependencies();
    let env = mock_env();

    // Instantiate the contract
    do_instantiate(deps.as_mut(), env.clone(), ADDR1).unwrap();

    // Add channel calls open and connect valid
    add_channel(deps.as_mut(), env, "channel-1");
}

#[test]
#[should_panic(expected = "OrderedChannel")]
fn test_ibc_channel_connect_ordered_channel() {
    let mut deps = mock_dependencies();
    let env = mock_env();

    // Instantiate the contract
    do_instantiate(deps.as_mut(), env.clone(), ADDR1).unwrap();

    let channel_id = "channel-1";
    let channel = IbcChannel::new(
        IbcEndpoint {
            port_id: CONTRACT_PORT.to_string(),
            channel_id: channel_id.to_string(),
        },
        IbcEndpoint {
            port_id: REMOTE_PORT.to_string(),
            channel_id: format!("{channel_id}5"),
        },
        IbcOrder::Ordered,
        IBC_VERSION,
        CONNECTION_ID,
    );

    let msg = IbcChannelConnectMsg::new_confirm(channel);
    Ics721Contract::default()
        .ibc_channel_connect(deps.as_mut(), env, msg)
        .unwrap();
}

#[test]
#[should_panic(expected = "InvalidVersion { actual: \"invalid_version\", expected: \"ics721-1\" }")]
fn test_ibc_channel_connect_invalid_version() {
    let mut deps = mock_dependencies();
    let env = mock_env();

    // Instantiate the contract
    do_instantiate(deps.as_mut(), env.clone(), ADDR1).unwrap();

    let channel_id = "channel-1";
    let channel = IbcChannel::new(
        IbcEndpoint {
            port_id: CONTRACT_PORT.to_string(),
            channel_id: channel_id.to_string(),
        },
        IbcEndpoint {
            port_id: REMOTE_PORT.to_string(),
            channel_id: format!("{channel_id}5"),
        },
        IbcOrder::Unordered,
        "invalid_version",
        CONNECTION_ID,
    );

    let msg = IbcChannelConnectMsg::OpenConfirm { channel };
    Ics721Contract::default()
        .ibc_channel_connect(deps.as_mut(), env, msg)
        .unwrap();
}

#[test]
#[should_panic(expected = "InvalidVersion { actual: \"invalid_version\", expected: \"ics721-1\" }")]
fn test_ibc_channel_connect_invalid_version_counterparty() {
    let mut deps = mock_dependencies();
    let env = mock_env();

    // Instantiate the contract
    do_instantiate(deps.as_mut(), env.clone(), ADDR1).unwrap();

    let channel_id = "channel-1";
    let channel = IbcChannel::new(
        IbcEndpoint {
            port_id: CONTRACT_PORT.to_string(),
            channel_id: channel_id.to_string(),
        },
        IbcEndpoint {
            port_id: REMOTE_PORT.to_string(),
            channel_id: format!("{channel_id}5"),
        },
        IbcOrder::Unordered,
        IBC_VERSION,
        CONNECTION_ID,
    );

    let msg = IbcChannelConnectMsg::OpenAck {
        channel,
        counterparty_version: "invalid_version".to_string(),
    };
    Ics721Contract::default()
        .ibc_channel_connect(deps.as_mut(), env, msg)
        .unwrap();
}

#[test]
fn test_ibc_packet_receive() {
    let data = to_json_binary(&NonFungibleTokenPacketData {
        class_id: ClassId::new("id"),
        class_uri: None,
        class_data: None,
        token_ids: vec![TokenId::new("1")],
        token_uris: None,
        token_data: None,
        sender: "violet".to_string(),
        receiver: "blue".to_string(),
        memo: None,
    })
    .unwrap();
    let ibc_packet = mock_packet(data);
    let packet = IbcPacketReceiveMsg::new(ibc_packet.clone(), Addr::unchecked(RELAYER_ADDR));
    let mut deps = mock_dependencies();
    let env = mock_env();
    PO.set_pauser(&mut deps.storage, &deps.api, None).unwrap();
    Ics721Contract::default()
        .ibc_packet_receive(deps.as_mut(), env, packet)
        .unwrap();

    // check incoming classID and tokenID
    let keys = INCOMING_CLASS_TOKEN_TO_CHANNEL
        .keys(deps.as_mut().storage, None, None, Order::Ascending)
        .collect::<StdResult<Vec<(String, String)>>>()
        .unwrap();
    let class_id = format!(
        "{}/{}/{}",
        ibc_packet.dest.port_id, ibc_packet.dest.channel_id, "id"
    );
    assert_eq!(keys, [(class_id, "1".to_string())]);

    // check channel
    let key = (
        ClassId::new(keys[0].clone().0),
        TokenId::new(keys[0].clone().1),
    );
    assert_eq!(
        INCOMING_CLASS_TOKEN_TO_CHANNEL
            .load(deps.as_mut().storage, key)
            .unwrap(),
        ibc_packet.dest.channel_id,
    )
}

#[test]
fn test_ibc_packet_receive_invalid_packet_data() {
    // the actual message used here is unimportant. this just
    // constructs a valud JSON blob that is not a valid ICS-721
    // packet.
    let data = to_json_binary(&QueryMsg::ClassMetadata {
        class_id: "foobar".to_string(),
    })
    .unwrap();

    let packet = IbcPacketReceiveMsg::new(mock_packet(data), Addr::unchecked(RELAYER_ADDR));
    let mut deps = mock_dependencies();
    let env = mock_env();

    PO.set_pauser(&mut deps.storage, &deps.api, None).unwrap();

    let res = Ics721Contract::default().ibc_packet_receive(deps.as_mut(), env, packet);

    assert!(res.is_ok());
    let error = try_get_ack_error(&IbcAcknowledgement::new(res.unwrap().acknowledgement));

    assert!(error
        .unwrap()
        .starts_with("Error parsing into type ics721::ibc::NonFungibleTokenPacketData"))
}

#[test]
fn test_ibc_packet_receive_emits_memo() {
    let data = to_json_binary(&NonFungibleTokenPacketData {
        class_id: ClassId::new("id"),
        class_uri: None,
        class_data: None,
        token_ids: vec![TokenId::new("1")],
        token_uris: None,
        token_data: None,
        sender: "violet".to_string(),
        receiver: "blue".to_string(),
        memo: Some("memo".to_string()),
    })
    .unwrap();
    let packet = IbcPacketReceiveMsg::new(mock_packet(data), Addr::unchecked(RELAYER_ADDR));
    let mut deps = mock_dependencies();
    let env = mock_env();
    PO.set_pauser(&mut deps.storage, &deps.api, None).unwrap();
    let res = Ics721Contract::default()
        .ibc_packet_receive(deps.as_mut(), env, packet)
        .unwrap();
    assert!(res.attributes.contains(&Attribute {
        key: "ics721_memo".to_string(),
        value: "memo".to_string()
    }))
}

#[test]
fn test_ibc_packet_receive_missmatched_lengths() {
    let mut deps = mock_dependencies();

    PO.set_pauser(&mut deps.storage, &deps.api, None).unwrap();

    // More URIs are provided than tokens.
    let data = build_ics_packet(
        "bad kids",
        None,
        None,
        vec!["kid A"],
        Some(vec!["a", "b"]),
        None,
        "ekez",
        "callum",
        None,
    );

    let packet = IbcPacketReceiveMsg::new(
        mock_packet(to_json_binary(&data).unwrap()),
        Addr::unchecked(RELAYER_ADDR),
    );

    let res = Ics721Contract::default().ibc_packet_receive(deps.as_mut(), mock_env(), packet);

    assert!(res.is_ok());
    let error = try_get_ack_error(&IbcAcknowledgement::new(res.unwrap().acknowledgement));

    assert_eq!(
        error,
        Some(ContractError::TokenInfoLenMissmatch {}.to_string())
    );

    // More token data are provided than tokens.
    let token_data = Some(vec![
        to_json_binary("some_data_1").unwrap(),
        to_json_binary("some_data_2").unwrap(),
    ]);
    let data = build_ics_packet(
        "bad kids",
        None,
        None,
        vec!["kid A"],
        Some(vec!["a"]),
        token_data,
        "ekez",
        "callum",
        None,
    );

    let packet = IbcPacketReceiveMsg::new(
        mock_packet(to_json_binary(&data).unwrap()),
        Addr::unchecked(RELAYER_ADDR),
    );

    let res = Ics721Contract::default().ibc_packet_receive(deps.as_mut(), mock_env(), packet);

    assert!(res.is_ok());
    let error = try_get_ack_error(&IbcAcknowledgement::new(res.unwrap().acknowledgement));

    assert_eq!(
        error,
        Some(ContractError::TokenInfoLenMissmatch {}.to_string())
    )
}

#[test]
fn test_packet_json() {
    let class_data = to_json_binary("some_class_data").unwrap(); // InNvbWVfY2xhc3NfZGF0YSI=
    let token_data = vec![
        // ["InNvbWVfdG9rZW5fZGF0YV8xIg==","InNvbWVfdG9rZW5fZGF0YV8yIg==","
        // InNvbWVfdG9rZW5fZGF0YV8zIg=="]
        to_json_binary("some_token_data_1").unwrap(),
        to_json_binary("some_token_data_2").unwrap(),
        to_json_binary("some_token_data_3").unwrap(),
    ];
    let packet = build_ics_packet(
        "stars1zedxv25ah8fksmg2lzrndrpkvsjqgk4zt5ff7n",
        Some("https://metadata-url.com/my-metadata"),
        Some(class_data),
        vec!["1", "2", "3"],
        Some(vec![
            "https://metadata-url.com/my-metadata1",
            "https://metadata-url.com/my-metadata2",
            "https://metadata-url.com/my-metadata3",
        ]),
        Some(token_data),
        "stars1zedxv25ah8fksmg2lzrndrpkvsjqgk4zt5ff7n",
        "wasm1fucynrfkrt684pm8jrt8la5h2csvs5cnldcgqc",
        Some("some_memo"),
    );
    // Example message generated from the SDK
    // TODO: test with non-null tokenData and classData.
    let expected = r#"{"classId":"stars1zedxv25ah8fksmg2lzrndrpkvsjqgk4zt5ff7n","classUri":"https://metadata-url.com/my-metadata","classData":"InNvbWVfY2xhc3NfZGF0YSI=","tokenIds":["1","2","3"],"tokenUris":["https://metadata-url.com/my-metadata1","https://metadata-url.com/my-metadata2","https://metadata-url.com/my-metadata3"],"tokenData":["InNvbWVfdG9rZW5fZGF0YV8xIg==","InNvbWVfdG9rZW5fZGF0YV8yIg==","InNvbWVfdG9rZW5fZGF0YV8zIg=="],"sender":"stars1zedxv25ah8fksmg2lzrndrpkvsjqgk4zt5ff7n","receiver":"wasm1fucynrfkrt684pm8jrt8la5h2csvs5cnldcgqc","memo":"some_memo"}"#;

    let encdoded = String::from_utf8(to_json_vec(&packet).unwrap()).unwrap();
    assert_eq!(expected, encdoded.as_str());
}

#[test]
fn test_no_receive_when_paused() {
    // Valid JSON, invalid ICS-721 packet. Tests that we check for
    // pause status before attempting validation.
    let data = to_json_binary(&QueryMsg::ClassMetadata {
        class_id: "foobar".to_string(),
    })
    .unwrap();

    let packet = IbcPacketReceiveMsg::new(mock_packet(data), Addr::unchecked(RELAYER_ADDR));
    let mut deps = mock_dependencies();
    let env = mock_env();

    PO.set_pauser(&mut deps.storage, &deps.api, Some("ekez"))
        .unwrap();
    PO.pause(&mut deps.storage, &Addr::unchecked("ekez"))
        .unwrap();

    let res = Ics721Contract::default().ibc_packet_receive(deps.as_mut(), env, packet);

    assert!(res.is_ok());
    let error = try_get_ack_error(&IbcAcknowledgement::new(res.unwrap().acknowledgement));

    assert!(error
        .unwrap()
        .starts_with("contract is paused pending governance intervention"))
}

#[test]
fn test_ibc_packet_receive_callback() {
    let dest_callback = to_binary(&()).unwrap();
    let data = NonFungibleTokenPacketData {
        class_id: ClassId::new("id"),
        class_uri: None,
        class_data: None,
        token_ids: vec![TokenId::new("1")],
        token_uris: None,
        token_data: None,
        sender: "violet".to_string(),
        receiver: "blue".to_string(),
        memo: Some(
            to_binary(&Ics721Memo {
                callbacks: Some(Ics721Callbacks {
                    src_callback_msg: Some(to_binary("some_random").unwrap()),
                    src_msg_receiver: None,
                    dest_callback_msg: Some(dest_callback.clone()),
                    dest_msg_receiver: None,
                }),
            })
            .unwrap()
            .to_string(),
        ),
    };

    let ibc_packet = mock_packet(to_binary(&data).unwrap());
    let packet = IbcPacketReceiveMsg::new(ibc_packet, Addr::unchecked(RELAYER_ADDR));
    let mut deps = mock_dependencies();
    let env = mock_env();
    PO.set_pauser(&mut deps.storage, &deps.api, None).unwrap();

    let res = Ics721Contract::default()
        .ibc_packet_receive(deps.as_mut(), env, packet)
        .unwrap();

    assert!(res.messages.contains(&SubMsg::new(WasmMsg::Execute {
        contract_addr: "blue".to_string(),
        msg: to_binary(&ReceiverExecuteMsg::ReceiveNftIcs721(Ics721ReceiveMsg {
            msg: dest_callback,
            local_class_id: ClassId::new("wasm.address1/channel-1/id"),
            original_packet: data,
        }))
        .unwrap(),
        funds: vec![],
    })))
}

#[test]
fn test_extended_memo_not_ignored() {
    #[cw_serde]
    struct ExtendedMemo {
        callbacks: Option<Ics721Callbacks>,
        extra: Option<String>,
    }

    let dest_callback = to_binary(&()).unwrap();
    let data = NonFungibleTokenPacketData {
        class_id: ClassId::new("id"),
        class_uri: None,
        class_data: None,
        token_ids: vec![TokenId::new("1")],
        token_uris: None,
        token_data: None,
        sender: "violet".to_string(),
        receiver: "blue".to_string(),
        memo: Some(
            to_binary(&ExtendedMemo {
                callbacks: Some(Ics721Callbacks {
                    src_callback_msg: Some(to_binary("some_random").unwrap()),
                    src_msg_receiver: None,
                    dest_callback_msg: Some(dest_callback.clone()),
                    dest_msg_receiver: None,
                }),
                extra: None,
            })
            .unwrap()
            .to_string(),
        ),
    };
    let ibc_packet = mock_packet(to_binary(&data).unwrap());
    let packet = IbcPacketReceiveMsg::new(ibc_packet, Addr::unchecked(RELAYER_ADDR));
    let mut deps = mock_dependencies();
    let env = mock_env();
    PO.set_pauser(&mut deps.storage, &deps.api, None).unwrap();

    let res = Ics721Contract::default()
        .ibc_packet_receive(deps.as_mut(), env, packet)
        .unwrap();
    assert!(res.messages.contains(&SubMsg::new(WasmMsg::Execute {
        contract_addr: "blue".to_string(),
        msg: to_binary(&ReceiverExecuteMsg::ReceiveNftIcs721(Ics721ReceiveMsg {
            msg: dest_callback,
            local_class_id: ClassId::new("wasm.address1/channel-1/id"),
            original_packet: data,
        }))
        .unwrap(),
        funds: vec![],
    })))
}

#[test]
fn test_different_memo_ignored() {
    #[cw_serde]
    struct DifferentMemo {
        different: Option<Ics721Callbacks>,
        extra: Option<String>,
    }

    let dest_callback = to_binary(&()).unwrap();
    let data = NonFungibleTokenPacketData {
        class_id: ClassId::new("id"),
        class_uri: None,
        class_data: None,
        token_ids: vec![TokenId::new("1")],
        token_uris: None,
        token_data: None,
        sender: "violet".to_string(),
        receiver: "blue".to_string(),
        memo: Some(
            to_binary(&DifferentMemo {
                different: Some(Ics721Callbacks {
                    src_callback_msg: Some(to_binary("some_random").unwrap()),
                    src_msg_receiver: None,
                    dest_callback_msg: Some(dest_callback.clone()),
                    dest_msg_receiver: None,
                }),
                extra: None,
            })
            .unwrap()
            .to_string(),
        ),
    };
    let ibc_packet = mock_packet(to_binary(&data).unwrap());
    let packet = IbcPacketReceiveMsg::new(ibc_packet, Addr::unchecked(RELAYER_ADDR));
    let mut deps = mock_dependencies();
    let env = mock_env();
    PO.set_pauser(&mut deps.storage, &deps.api, None).unwrap();

    // Memo is ignored here, because it's not a valid ICS721Memo
    let res = Ics721Contract::default()
        .ibc_packet_receive(deps.as_mut(), env, packet)
        .unwrap();
    assert!(!res.messages.contains(&SubMsg::new(WasmMsg::Execute {
        contract_addr: "blue".to_string(),
        msg: to_binary(&Ics721ReceiveMsg {
            msg: dest_callback,
            local_class_id: ClassId::new("wasm.address1/channel-1/id"),
            original_packet: data
        })
        .unwrap(),
        funds: vec![],
    })))
}

#[test]
fn test_ibc_packet_not_json_memo() {
    let data = NonFungibleTokenPacketData {
        class_id: ClassId::new("wasm.address1/channel-1/id"),
        class_uri: None,
        class_data: None,
        token_ids: vec![TokenId::new("1")],
        token_uris: None,
        token_data: None,
        sender: "violet".to_string(),
        receiver: "blue".to_string(),
        memo: None,
    };

    let ibc_packet = mock_packet(to_binary(&data).unwrap());
    let packet = IbcPacketReceiveMsg::new(ibc_packet, Addr::unchecked(RELAYER_ADDR));
    let mut deps = mock_dependencies();
    let env = mock_env();
    PO.set_pauser(&mut deps.storage, &deps.api, None).unwrap();

    Ics721Contract::default()
        .ibc_packet_receive(deps.as_mut(), env, packet)
        .unwrap();
}<|MERGE_RESOLUTION|>--- conflicted
+++ resolved
@@ -1,19 +1,11 @@
 use cosmwasm_schema::cw_serde;
 use cosmwasm_std::{
     attr,
-<<<<<<< HEAD
-    testing::{mock_dependencies, mock_env, mock_info, MockQuerier},
-    to_binary, to_vec, Addr, Attribute, Binary, ContractResult, DepsMut, Empty, Env,
-    IbcAcknowledgement, IbcChannel, IbcChannelConnectMsg, IbcChannelOpenMsg, IbcEndpoint, IbcOrder,
-    IbcPacket, IbcPacketReceiveMsg, IbcTimeout, Order, QuerierResult, Reply, Response, StdResult,
-    SubMsg, SubMsgResponse, SubMsgResult, Timestamp, WasmMsg, WasmQuery,
-=======
     testing::{mock_dependencies, mock_env, mock_info},
     to_json_binary, to_json_vec, Addr, Attribute, Binary, DepsMut, Empty, Env, IbcAcknowledgement,
     IbcChannel, IbcChannelConnectMsg, IbcChannelOpenMsg, IbcEndpoint, IbcOrder, IbcPacket,
-    IbcPacketReceiveMsg, IbcTimeout, Order, Reply, Response, StdResult, SubMsgResponse,
-    SubMsgResult, Timestamp,
->>>>>>> ab1efa7d
+    IbcPacketReceiveMsg, IbcTimeout, Order, Reply, Response, StdResult, SubMsg, SubMsgResponse,
+    SubMsgResult, Timestamp, WasmMsg,
 };
 
 use crate::{
@@ -165,7 +157,7 @@
     let cw721_addr = Addr::unchecked("cosmos2contract");
     let class_id = ClassId::new("wasm.address1/channel-10/address2");
     NFT_CONTRACT_TO_CLASS_ID
-        .save(deps.as_mut().storage, cw721_addr.clone(), &class_id)
+        .save(deps.as_mut().storage, cw721_addr, &class_id)
         .unwrap();
 
     let res = Ics721Contract::default()
@@ -664,7 +656,7 @@
 
 #[test]
 fn test_ibc_packet_receive_callback() {
-    let dest_callback = to_binary(&()).unwrap();
+    let dest_callback = to_json_binary(&()).unwrap();
     let data = NonFungibleTokenPacketData {
         class_id: ClassId::new("id"),
         class_uri: None,
@@ -675,9 +667,9 @@
         sender: "violet".to_string(),
         receiver: "blue".to_string(),
         memo: Some(
-            to_binary(&Ics721Memo {
+            to_json_binary(&Ics721Memo {
                 callbacks: Some(Ics721Callbacks {
-                    src_callback_msg: Some(to_binary("some_random").unwrap()),
+                    src_callback_msg: Some(to_json_binary("some_random").unwrap()),
                     src_msg_receiver: None,
                     dest_callback_msg: Some(dest_callback.clone()),
                     dest_msg_receiver: None,
@@ -688,7 +680,7 @@
         ),
     };
 
-    let ibc_packet = mock_packet(to_binary(&data).unwrap());
+    let ibc_packet = mock_packet(to_json_binary(&data).unwrap());
     let packet = IbcPacketReceiveMsg::new(ibc_packet, Addr::unchecked(RELAYER_ADDR));
     let mut deps = mock_dependencies();
     let env = mock_env();
@@ -700,7 +692,7 @@
 
     assert!(res.messages.contains(&SubMsg::new(WasmMsg::Execute {
         contract_addr: "blue".to_string(),
-        msg: to_binary(&ReceiverExecuteMsg::ReceiveNftIcs721(Ics721ReceiveMsg {
+        msg: to_json_binary(&ReceiverExecuteMsg::ReceiveNftIcs721(Ics721ReceiveMsg {
             msg: dest_callback,
             local_class_id: ClassId::new("wasm.address1/channel-1/id"),
             original_packet: data,
@@ -718,7 +710,7 @@
         extra: Option<String>,
     }
 
-    let dest_callback = to_binary(&()).unwrap();
+    let dest_callback = to_json_binary(&()).unwrap();
     let data = NonFungibleTokenPacketData {
         class_id: ClassId::new("id"),
         class_uri: None,
@@ -729,9 +721,9 @@
         sender: "violet".to_string(),
         receiver: "blue".to_string(),
         memo: Some(
-            to_binary(&ExtendedMemo {
+            to_json_binary(&ExtendedMemo {
                 callbacks: Some(Ics721Callbacks {
-                    src_callback_msg: Some(to_binary("some_random").unwrap()),
+                    src_callback_msg: Some(to_json_binary("some_random").unwrap()),
                     src_msg_receiver: None,
                     dest_callback_msg: Some(dest_callback.clone()),
                     dest_msg_receiver: None,
@@ -742,7 +734,7 @@
             .to_string(),
         ),
     };
-    let ibc_packet = mock_packet(to_binary(&data).unwrap());
+    let ibc_packet = mock_packet(to_json_binary(&data).unwrap());
     let packet = IbcPacketReceiveMsg::new(ibc_packet, Addr::unchecked(RELAYER_ADDR));
     let mut deps = mock_dependencies();
     let env = mock_env();
@@ -753,7 +745,7 @@
         .unwrap();
     assert!(res.messages.contains(&SubMsg::new(WasmMsg::Execute {
         contract_addr: "blue".to_string(),
-        msg: to_binary(&ReceiverExecuteMsg::ReceiveNftIcs721(Ics721ReceiveMsg {
+        msg: to_json_binary(&ReceiverExecuteMsg::ReceiveNftIcs721(Ics721ReceiveMsg {
             msg: dest_callback,
             local_class_id: ClassId::new("wasm.address1/channel-1/id"),
             original_packet: data,
@@ -771,7 +763,7 @@
         extra: Option<String>,
     }
 
-    let dest_callback = to_binary(&()).unwrap();
+    let dest_callback = to_json_binary(&()).unwrap();
     let data = NonFungibleTokenPacketData {
         class_id: ClassId::new("id"),
         class_uri: None,
@@ -782,9 +774,9 @@
         sender: "violet".to_string(),
         receiver: "blue".to_string(),
         memo: Some(
-            to_binary(&DifferentMemo {
+            to_json_binary(&DifferentMemo {
                 different: Some(Ics721Callbacks {
-                    src_callback_msg: Some(to_binary("some_random").unwrap()),
+                    src_callback_msg: Some(to_json_binary("some_random").unwrap()),
                     src_msg_receiver: None,
                     dest_callback_msg: Some(dest_callback.clone()),
                     dest_msg_receiver: None,
@@ -795,7 +787,7 @@
             .to_string(),
         ),
     };
-    let ibc_packet = mock_packet(to_binary(&data).unwrap());
+    let ibc_packet = mock_packet(to_json_binary(&data).unwrap());
     let packet = IbcPacketReceiveMsg::new(ibc_packet, Addr::unchecked(RELAYER_ADDR));
     let mut deps = mock_dependencies();
     let env = mock_env();
@@ -807,7 +799,7 @@
         .unwrap();
     assert!(!res.messages.contains(&SubMsg::new(WasmMsg::Execute {
         contract_addr: "blue".to_string(),
-        msg: to_binary(&Ics721ReceiveMsg {
+        msg: to_json_binary(&Ics721ReceiveMsg {
             msg: dest_callback,
             local_class_id: ClassId::new("wasm.address1/channel-1/id"),
             original_packet: data
@@ -831,7 +823,7 @@
         memo: None,
     };
 
-    let ibc_packet = mock_packet(to_binary(&data).unwrap());
+    let ibc_packet = mock_packet(to_json_binary(&data).unwrap());
     let packet = IbcPacketReceiveMsg::new(ibc_packet, Addr::unchecked(RELAYER_ADDR));
     let mut deps = mock_dependencies();
     let env = mock_env();
