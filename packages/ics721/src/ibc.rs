use cosmwasm_schema::cw_serde;
use cosmwasm_std::{
    from_json, to_json_binary, Binary, DepsMut, Empty, Env, IbcBasicResponse, IbcChannelCloseMsg,
    IbcChannelConnectMsg, IbcChannelOpenMsg, IbcChannelOpenResponse, IbcPacket, IbcPacketAckMsg,
    IbcPacketReceiveMsg, IbcPacketTimeoutMsg, IbcReceiveResponse, Never, Reply, Response,
    StdResult, SubMsgResult, WasmMsg,
};
use cw_utils::parse_reply_instantiate_data;
use serde::{de::DeserializeOwned, Serialize};

use crate::{
<<<<<<< HEAD
    error::Never,
    helpers::ack_callback_msg,
=======
>>>>>>> ab1efa7d
    ibc_helpers::{ack_fail, ack_success, try_get_ack_error, validate_order_and_version},
    ibc_packet_receive::receive_ibc_packet,
    state::{
        CLASS_ID_TO_NFT_CONTRACT, INCOMING_CLASS_TOKEN_TO_CHANNEL, NFT_CONTRACT_TO_CLASS_ID,
        OUTGOING_CLASS_TOKEN_TO_CHANNEL, PROXY, TOKEN_METADATA,
    },
    token_types::{ClassId, TokenId},
    types::Ics721Status,
    ContractError,
};

/// Submessage reply ID used for instantiating cw721 contracts.
pub(crate) const INSTANTIATE_CW721_REPLY_ID: u64 = 0;
/// Submessage reply ID used for instantiating the proxy contract.
pub(crate) const INSTANTIATE_PROXY_REPLY_ID: u64 = 1;
/// Submessages dispatched with this reply ID will set the ack on the
/// response depending on if the submessage execution succeded or
/// failed.
pub(crate) const ACK_AND_DO_NOTHING: u64 = 2;
/// Reply on callback
pub(crate) const ACK_CALLBACK_REPLY_ID: u64 = 3;
/// The IBC version this contract expects to communicate with.
pub const IBC_VERSION: &str = "ics721-1";

#[cw_serde]
#[serde(rename_all = "camelCase")]
pub struct NonFungibleTokenPacketData {
    /// Uniquely identifies the collection which the tokens being
    /// transfered belong to on the sending chain. Must be non-empty.
    pub class_id: ClassId,
    /// Optional URL that points to metadata about the
    /// collection. Must be non-empty if provided.
    pub class_uri: Option<String>,
    /// Optional base64 encoded field which contains on-chain metadata
    /// about the NFT class. Must be non-empty if provided.
    pub class_data: Option<Binary>,
    /// Uniquely identifies the tokens in the NFT collection being
    /// transfered. This MUST be non-empty.
    pub token_ids: Vec<TokenId>,
    /// Optional URL that points to metadata for each token being
    /// transfered. `tokenUris[N]` should hold the metadata for
    /// `tokenIds[N]` and both lists should have the same if
    /// provided. Must be non-empty if provided.
    pub token_uris: Option<Vec<String>>,
    /// Optional base64 encoded metadata for the tokens being
    /// transfered. `tokenData[N]` should hold metadata for
    /// `tokenIds[N]` and both lists should have the same length if
    /// provided. Must be non-empty if provided.
    pub token_data: Option<Vec<Binary>>,

    /// The address sending the tokens on the sending chain.
    pub sender: String,
    /// The address that should receive the tokens on the receiving
    /// chain.
    pub receiver: String,
    /// Memo to add custom string to the msg
    pub memo: Option<String>,
}

pub trait Ics721Ibc<T = Empty>
where
    T: Serialize + DeserializeOwned + Clone,
{
    fn ibc_channel_open(
        &self,
        _deps: DepsMut,
        _env: Env,
        msg: IbcChannelOpenMsg,
    ) -> Result<IbcChannelOpenResponse, ContractError> {
        validate_order_and_version(msg.channel(), msg.counterparty_version())?;
        Ok(None)
    }

    fn ibc_channel_connect(
        &self,
        _deps: DepsMut,
        _env: Env,
        msg: IbcChannelConnectMsg,
    ) -> Result<IbcBasicResponse, ContractError> {
        validate_order_and_version(msg.channel(), msg.counterparty_version())?;

        Ok(IbcBasicResponse::new()
            .add_attribute("method", "ibc_channel_connect")
            .add_attribute("channel", &msg.channel().endpoint.channel_id)
            .add_attribute("port", &msg.channel().endpoint.port_id))
    }

    fn ibc_channel_close(
        &self,
        _deps: DepsMut,
        _env: Env,
        msg: IbcChannelCloseMsg,
    ) -> Result<IbcBasicResponse, ContractError> {
        match msg {
            // Error any TX that would cause the channel to close that is
            // coming from the local chain.
            IbcChannelCloseMsg::CloseInit { channel: _ } => Err(ContractError::CantCloseChannel {}),
            // If we're here, something has gone catastrophically wrong on
            // our counterparty chain. Per the `CloseInit` handler above,
            // this contract will _never_ allow its channel to be
            // closed.
            //
            // Clearly, if this happens for a channel with real NFTs that
            // have been sent out on it, we need some admin
            // intervention. What intervention? No idea. It is unclear why
            // this would ever happen (without the counterparty being
            // malicious in which case it's also situational), yet alone
            // what to do in response. The admin of this contract is
            // expected to migrate it if this happens.
            //
            // Note: erroring here would prevent our side of the channel
            // closing (bad because the channel is, for all intents and
            // purposes, closed) so we must allow the transaction through.
            IbcChannelCloseMsg::CloseConfirm { channel: _ } => Ok(IbcBasicResponse::default()),
        }
    }

    fn ibc_packet_receive(
        &self,
        deps: DepsMut,
        env: Env,
        msg: IbcPacketReceiveMsg,
    ) -> Result<IbcReceiveResponse, Never> {
        // Regardless of if our processing of this packet works we need to
        // commit an ACK to the chain. As such, we wrap all handling logic
        // in a seprate function and on error write out an error ack.
        match receive_ibc_packet(deps, env, msg.packet) {
            Ok(response) => Ok(response),
            Err(error) => Ok(IbcReceiveResponse::new()
                .add_attribute("method", "ibc_packet_receive")
                .add_attribute("error", error.to_string())
                .set_ack(ack_fail(error.to_string()))),
        }
    }

    fn ibc_packet_ack(
        &self,
        deps: DepsMut,
        _env: Env,
        ack: IbcPacketAckMsg,
    ) -> Result<IbcBasicResponse, ContractError> {
        if let Some(error) = try_get_ack_error(&ack.acknowledgement) {
            self.handle_packet_fail(deps, ack.original_packet, &error)
        } else {
            let msg: NonFungibleTokenPacketData = from_json(&ack.original_packet.data)?;

            let nft_contract = CLASS_ID_TO_NFT_CONTRACT.load(deps.storage, msg.class_id.clone())?;
            // Burn all of the tokens being transfered out that were
            // previously transfered in on this channel.
            let burn_notices = msg.token_ids.iter().cloned().try_fold(
                Vec::<WasmMsg>::new(),
                |mut messages, token| -> StdResult<_> {
                    let key = (msg.class_id.clone(), token.clone());
                    let source_channel =
                        INCOMING_CLASS_TOKEN_TO_CHANNEL.may_load(deps.storage, key.clone())?;
                    let returning_to_source = source_channel.map_or(false, |source_channel| {
                        source_channel == ack.original_packet.src.channel_id
                    });
                    if returning_to_source {
                        // This token's journey is complete, for now.
                        INCOMING_CLASS_TOKEN_TO_CHANNEL.remove(deps.storage, key);
                        TOKEN_METADATA.remove(deps.storage, (msg.class_id.clone(), token.clone()));

                        messages.push(WasmMsg::Execute {
                            contract_addr: nft_contract.to_string(),
                            msg: to_json_binary(&cw721::Cw721ExecuteMsg::Burn {
                                token_id: token.into(),
                            })?,
                            funds: vec![],
                        })
                    }
                    Ok(messages)
                },
            )?;

            let callback = match ack_callback_msg(deps.as_ref(), Ics721Status::Success, msg.clone())
            {
                Some(msg) => vec![msg],
                None => vec![],
            };

            Ok(IbcBasicResponse::new()
                .add_messages(burn_notices)
                .add_submessages(callback)
                .add_attribute("method", "acknowledge")
                .add_attribute("sender", msg.sender)
                .add_attribute("receiver", msg.receiver)
                .add_attribute("classId", msg.class_id)
                .add_attribute("token_ids", format!("{:?}", msg.token_ids)))
        }
    }

    fn ibc_packet_timeout(
        &self,
        deps: DepsMut,
        _env: Env,
        msg: IbcPacketTimeoutMsg,
    ) -> Result<IbcBasicResponse, ContractError> {
        self.handle_packet_fail(deps, msg.packet, "timeout")
    }

    /// Return the NFT locked in the ICS721 contract to sender; roll back.
    fn handle_packet_fail(
        &self,
        deps: DepsMut,
        packet: IbcPacket,
        error: &str,
    ) -> Result<IbcBasicResponse, ContractError> {
        let message: NonFungibleTokenPacketData = from_json(&packet.data)?;
        let nft_address = CLASS_ID_TO_NFT_CONTRACT.load(deps.storage, message.class_id.clone())?;
        let sender = deps.api.addr_validate(&message.sender)?;

        let messages = message
            .token_ids
            .iter()
            .cloned()
            .map(|token_id| -> StdResult<_> {
                OUTGOING_CLASS_TOKEN_TO_CHANNEL
                    .remove(deps.storage, (message.class_id.clone(), token_id.clone()));
                Ok(WasmMsg::Execute {
                    contract_addr: nft_address.to_string(),
                    msg: to_json_binary(&cw721::Cw721ExecuteMsg::TransferNft {
                        recipient: sender.to_string(),
                        token_id: token_id.into(),
                    })?,
                    funds: vec![],
                })
            })
            .collect::<StdResult<Vec<_>>>()?;

        let callback = match ack_callback_msg(deps.as_ref(), Ics721Status::Failed, message.clone())
        {
            Some(msg) => vec![msg],
            None => vec![],
        };

        Ok(IbcBasicResponse::new()
            .add_messages(messages)
            .add_submessages(callback)
            .add_attribute("method", "handle_packet_fail")
            .add_attribute("token_ids", format!("{:?}", message.token_ids))
            .add_attribute("class_id", message.class_id)
            .add_attribute("channel_id", packet.src.channel_id)
            .add_attribute("address_refunded", message.sender)
            .add_attribute("error", error))
    }

    fn reply(&self, deps: DepsMut, _env: Env, reply: Reply) -> Result<Response<T>, ContractError> {
        match reply.id {
            INSTANTIATE_CW721_REPLY_ID => {
                // Don't need to add an ack or check for an error here as this
                // is only replies on success. This is OK because it is only
                // ever used in `DoInstantiateAndMint` which itself is always
                // a submessage of `ibc_packet_receive` which is caught and
                // handled correctly by the reply handler for
                // `ACK_AND_DO_NOTHING`.

                let res = parse_reply_instantiate_data(reply)?;
                let cw721_addr = deps.api.addr_validate(&res.contract_address)?;

                // cw721 addr has already been stored, here just check whether it exists, otherwise a NotFound error is thrown
                let class_id = NFT_CONTRACT_TO_CLASS_ID.load(deps.storage, cw721_addr.clone())?;

                Ok(Response::default()
                    .add_attribute("method", "instantiate_cw721_reply")
                    .add_attribute("class_id", class_id)
                    .add_attribute("cw721_addr", cw721_addr))
            }
            INSTANTIATE_PROXY_REPLY_ID => {
                let res = parse_reply_instantiate_data(reply)?;
                let proxy_addr = deps.api.addr_validate(&res.contract_address)?;
                PROXY.save(deps.storage, &Some(proxy_addr))?;

                Ok(Response::default()
                    .add_attribute("method", "instantiate_proxy_reply_id")
                    .add_attribute("proxy", res.contract_address))
            }
            // These messages don't need to do any state changes in the
            // reply - just need to commit an ack.
            ACK_AND_DO_NOTHING => {
                match reply.result {
                    // On success, set a successful ack. Nothing else to do.
                    SubMsgResult::Ok(_) => Ok(Response::new().set_data(ack_success())),
                    // On error we need to use set_data to override the data field
                    // from our caller, the IBC packet recv, and acknowledge our
                    // failure.  As per:
                    // https://github.com/CosmWasm/cosmwasm/blob/main/SEMANTICS.md#handling-the-reply
                    SubMsgResult::Err(err) => Ok(Response::new().set_data(ack_fail(err))),
                }
            }
            ACK_CALLBACK_REPLY_ID => Ok(Response::new()),
            _ => Err(ContractError::UnrecognisedReplyId {}),
        }
    }
}<|MERGE_RESOLUTION|>--- conflicted
+++ resolved
@@ -9,11 +9,7 @@
 use serde::{de::DeserializeOwned, Serialize};
 
 use crate::{
-<<<<<<< HEAD
-    error::Never,
     helpers::ack_callback_msg,
-=======
->>>>>>> ab1efa7d
     ibc_helpers::{ack_fail, ack_success, try_get_ack_error, validate_order_and_version},
     ibc_packet_receive::receive_ibc_packet,
     state::{
