#[cfg(not(feature = "library"))]
use cosmwasm_std::entry_point;
use cosmwasm_std::{
<<<<<<< HEAD
    to_binary, Binary, Deps, DepsMut, Env, IbcMsg, IbcTimeout, MessageInfo, Response, StdResult,
    WasmMsg,
=======
    to_json_binary, Binary, Deps, DepsMut, Env, IbcMsg, IbcTimeout, MessageInfo, Response,
    StdResult,
>>>>>>> ab1efa7d
};
use cw2::set_contract_version;
use ics721::ibc::NonFungibleTokenPacketData;

use crate::{
    error::ContractError,
    msg::{AckMode, ExecuteMsg, InstantiateMsg, QueryMsg},
    state::{ACK_MODE, ICS721, LAST_ACK, RECEIVED_CALLBACK, RECEIVED_NFT_CONTRACT, SENT_CALLBACK},
};

const CONTRACT_NAME: &str = "crates.io:ics721-base-tester";
const CONTRACT_VERSION: &str = env!("CARGO_PKG_VERSION");

#[cfg_attr(not(feature = "library"), entry_point)]
pub fn instantiate(
    deps: DepsMut,
    _env: Env,
    _info: MessageInfo,
    msg: InstantiateMsg,
) -> Result<Response, ContractError> {
    set_contract_version(deps.storage, CONTRACT_NAME, CONTRACT_VERSION)?;
    ACK_MODE.save(deps.storage, &msg.ack_mode)?;
    ICS721.save(deps.storage, &deps.api.addr_validate(&msg.ics721)?)?;
    Ok(Response::new().add_attribute("method", "instantiate"))
}

#[cfg_attr(not(feature = "library"), entry_point)]
pub fn execute(
    deps: DepsMut,
    env: Env,
    _info: MessageInfo,
    msg: ExecuteMsg,
) -> Result<Response, ContractError> {
    match msg {
        ExecuteMsg::ReceiveNft(msg) => receive_callbacks::handle_receive_cw_callback(deps, msg),
        ExecuteMsg::ReceiveNftIcs721(msg) => {
            receive_callbacks::handle_receive_ics_callback(deps, msg)
        }
        ExecuteMsg::Ics721Callback(msg) => receive_callbacks::handle_callback_callback(deps, msg),
        ExecuteMsg::SendNft {
            cw721,
            ics721,
            token_id,
            recipient,
            channel_id,
            memo,
        } => execute_send_nft(env, cw721, ics721, token_id, recipient, channel_id, memo),
        ExecuteMsg::SendPacket {
            channel_id,
            timeout,
            data,
        } => execute_send_packet(channel_id, timeout, data),
        ExecuteMsg::CloseChannel { channel_id } => Ok(execute_close_channel(channel_id)),
        ExecuteMsg::SetAckMode { ack_mode } => execute_set_ack_mode(deps, ack_mode),
    }
}

mod receive_callbacks {
    use cosmwasm_std::{from_binary, Addr, DepsMut, Response};
    use ics721::{
        ibc::NonFungibleTokenPacketData,
        token_types::ClassId,
        types::{Ics721CallbackMsg, Ics721ReceiveMsg, Ics721Status},
    };

    use crate::{
        msg::Ics721Callbacks,
        state::{CW721_RECEIVE, ICS721, RECEIVED_CALLBACK, RECEIVED_NFT_CONTRACT, SENT_CALLBACK},
        ContractError,
    };

    pub(crate) fn handle_receive_cw_callback(
        deps: DepsMut,
        _msg: cw721::Cw721ReceiveMsg,
    ) -> Result<Response, ContractError> {
        // We got the callback, so its working
        CW721_RECEIVE.save(deps.storage, &"success".to_string())?;
        Ok(Response::new())
    }

    pub(crate) fn handle_receive_ics_callback(
        deps: DepsMut,
        msg: Ics721ReceiveMsg,
    ) -> Result<Response, ContractError> {
        match from_binary::<Ics721Callbacks>(&msg.msg)? {
            Ics721Callbacks::NftReceived {} => {
                nft_received(deps, msg.original_packet, msg.local_class_id)
            }
            Ics721Callbacks::FailCallback {} => fail_callback(),
            _ => Err(ContractError::InvalidCallback {}),
        }
    }

    pub(crate) fn handle_callback_callback(
        deps: DepsMut,
        msg: Ics721CallbackMsg,
    ) -> Result<Response, ContractError> {
        match from_binary::<Ics721Callbacks>(&msg.msg)? {
            Ics721Callbacks::NftSent {} => nft_sent(deps, msg.status, msg.original_packet),
            Ics721Callbacks::FailCallback {} => fail_callback(),
            _ => Err(ContractError::InvalidCallback {}),
        }
    }

    fn nft_sent(
        deps: DepsMut,
        status: Ics721Status,
        packet: NonFungibleTokenPacketData,
    ) -> Result<Response, ContractError> {
        let ics_addr = ICS721.load(deps.storage)?;
        let nft_contract = match deps.querier.query_wasm_smart::<Option<Addr>>(
            ics_addr,
            &ics721::msg::QueryMsg::NftContract {
                class_id: packet.class_id.to_string(),
            },
        )? {
            Some(addr) => addr,
            None => deps.api.addr_validate(&packet.class_id)?,
        };

        let owner: Option<cw721::OwnerOfResponse> = deps
            .querier
            .query_wasm_smart::<cw721::OwnerOfResponse>(
                nft_contract,
                &cw721::Cw721QueryMsg::OwnerOf {
                    token_id: packet.token_ids[0].clone().into(),
                    include_expired: None,
                },
            )
            .ok();

        SENT_CALLBACK.save(deps.storage, &owner)?;

        match status {
            Ics721Status::Success => {
                // Transfer completed, the owner should either be None
                // or ics721 if we on source chain,
                // the owner should be ics721 if we on
                // dest chain, the owner should be None
            }
            Ics721Status::Failed => {
                // Transfer failed, the NFT owner should be the sender
            }
        }

        Ok(Response::new())
    }

    /// We don't care about the status on receive callback because if
    /// the transfer failed the callback wont be called anyway, so
    /// we assume the transfer is always successful.`
    fn nft_received(
        deps: DepsMut,
        packet: NonFungibleTokenPacketData,
        local_class_id: ClassId,
    ) -> Result<Response, ContractError> {
        // Owner should be the receiver.
        let ics_addr = ICS721.load(deps.storage)?;
        let nft_contract = match deps.querier.query_wasm_smart::<Option<Addr>>(
            ics_addr,
            &ics721::msg::QueryMsg::NftContract {
                class_id: local_class_id.to_string(),
            },
        )? {
            Some(addr) => addr,
            None => deps.api.addr_validate(&packet.class_id)?,
        };

        RECEIVED_NFT_CONTRACT.save(deps.storage, &nft_contract)?;

        let owner = deps
            .querier
            .query_wasm_smart::<cw721::OwnerOfResponse>(
                nft_contract,
                &cw721::Cw721QueryMsg::OwnerOf {
                    token_id: packet.token_ids[0].clone().into(),
                    include_expired: None,
                },
            )
            .ok();

        RECEIVED_CALLBACK.save(deps.storage, &owner)?;

        Ok(Response::new())
    }

    fn fail_callback() -> Result<Response, ContractError> {
        // we want to test what happens when an callback is failed

        // On ACK callback nothing should happen, ack callback is just a
        // notifier to the sending contract that the NFT was
        // transferred successfully or not.

        // On Receive callback it is important if the callback fails or not,
        // because we send the NFT with a purpose to this contract, so if the
        // callback fails it means we didn't get what we wanted, so we
        // should send the NFT back to the sender. but the callback
        // was successful, everything is fine. Ex: marketplaces can
        // accept NFTs and place them on sale, if the `put on sale` process
        // fails the NFT should be sent back to the sender.
        Err(ContractError::RandomError)
    }
}

fn execute_send_nft(
    env: Env,
    cw721: String,
    ics721: String,
    token_id: String,
    recipient: String,
    channel_id: String,
    memo: Option<String>,
) -> Result<Response, ContractError> {
    // Send send msg to cw721, send it to ics721 with the correct msg.
    let msg = WasmMsg::Execute {
        contract_addr: cw721,
        msg: to_binary(&cw721::Cw721ExecuteMsg::SendNft {
            contract: ics721,
            token_id,
            msg: to_binary(&ics721::msg::IbcOutgoingMsg {
                receiver: recipient,
                channel_id,
                timeout: IbcTimeout::with_timestamp(env.block.time.plus_seconds(1000)),
                memo,
            })?,
        })?,
        funds: vec![],
    };

    Ok(Response::default().add_message(msg))
}

fn execute_send_packet(
    channel_id: String,
    timeout: IbcTimeout,
    data: NonFungibleTokenPacketData,
) -> Result<Response, ContractError> {
    Ok(Response::default()
        .add_attribute("method", "send_packet")
        .add_message(IbcMsg::SendPacket {
            channel_id,
            data: to_json_binary(&data)?,
            timeout,
        }))
}

fn execute_close_channel(channel_id: String) -> Response {
    Response::default().add_message(IbcMsg::CloseChannel { channel_id })
}

fn execute_set_ack_mode(deps: DepsMut, ack_mode: AckMode) -> Result<Response, ContractError> {
    ACK_MODE.save(deps.storage, &ack_mode)?;
    Ok(Response::default().add_attribute("method", "set_ack_mode"))
}

#[cfg_attr(not(feature = "library"), entry_point)]
pub fn query(deps: Deps, _env: Env, msg: QueryMsg) -> StdResult<Binary> {
    match msg {
<<<<<<< HEAD
        QueryMsg::AckMode {} => to_binary(&ACK_MODE.load(deps.storage)?),
        QueryMsg::LastAck {} => to_binary(&LAST_ACK.load(deps.storage)?),
        QueryMsg::GetReceivedCallback {} => to_binary(&RECEIVED_CALLBACK.load(deps.storage)?),
        QueryMsg::GetReceivedNftContract {} => {
            to_binary(&RECEIVED_NFT_CONTRACT.load(deps.storage)?)
        }
        QueryMsg::GetSentCallback {} => to_binary(&SENT_CALLBACK.load(deps.storage)?),
=======
        QueryMsg::AckMode {} => to_json_binary(&ACK_MODE.load(deps.storage)?),
        QueryMsg::LastAck {} => to_json_binary(&LAST_ACK.load(deps.storage)?),
>>>>>>> ab1efa7d
    }
}<|MERGE_RESOLUTION|>--- conflicted
+++ resolved
@@ -1,13 +1,8 @@
 #[cfg(not(feature = "library"))]
 use cosmwasm_std::entry_point;
 use cosmwasm_std::{
-<<<<<<< HEAD
-    to_binary, Binary, Deps, DepsMut, Env, IbcMsg, IbcTimeout, MessageInfo, Response, StdResult,
-    WasmMsg,
-=======
     to_json_binary, Binary, Deps, DepsMut, Env, IbcMsg, IbcTimeout, MessageInfo, Response,
-    StdResult,
->>>>>>> ab1efa7d
+    StdResult, WasmMsg,
 };
 use cw2::set_contract_version;
 use ics721::ibc::NonFungibleTokenPacketData;
@@ -66,7 +61,7 @@
 }
 
 mod receive_callbacks {
-    use cosmwasm_std::{from_binary, Addr, DepsMut, Response};
+    use cosmwasm_std::{from_json, Addr, DepsMut, Response};
     use ics721::{
         ibc::NonFungibleTokenPacketData,
         token_types::ClassId,
@@ -92,7 +87,7 @@
         deps: DepsMut,
         msg: Ics721ReceiveMsg,
     ) -> Result<Response, ContractError> {
-        match from_binary::<Ics721Callbacks>(&msg.msg)? {
+        match from_json::<Ics721Callbacks>(&msg.msg)? {
             Ics721Callbacks::NftReceived {} => {
                 nft_received(deps, msg.original_packet, msg.local_class_id)
             }
@@ -105,7 +100,7 @@
         deps: DepsMut,
         msg: Ics721CallbackMsg,
     ) -> Result<Response, ContractError> {
-        match from_binary::<Ics721Callbacks>(&msg.msg)? {
+        match from_json::<Ics721Callbacks>(&msg.msg)? {
             Ics721Callbacks::NftSent {} => nft_sent(deps, msg.status, msg.original_packet),
             Ics721Callbacks::FailCallback {} => fail_callback(),
             _ => Err(ContractError::InvalidCallback {}),
@@ -224,10 +219,10 @@
     // Send send msg to cw721, send it to ics721 with the correct msg.
     let msg = WasmMsg::Execute {
         contract_addr: cw721,
-        msg: to_binary(&cw721::Cw721ExecuteMsg::SendNft {
+        msg: to_json_binary(&cw721::Cw721ExecuteMsg::SendNft {
             contract: ics721,
             token_id,
-            msg: to_binary(&ics721::msg::IbcOutgoingMsg {
+            msg: to_json_binary(&ics721::msg::IbcOutgoingMsg {
                 receiver: recipient,
                 channel_id,
                 timeout: IbcTimeout::with_timestamp(env.block.time.plus_seconds(1000)),
@@ -266,17 +261,12 @@
 #[cfg_attr(not(feature = "library"), entry_point)]
 pub fn query(deps: Deps, _env: Env, msg: QueryMsg) -> StdResult<Binary> {
     match msg {
-<<<<<<< HEAD
-        QueryMsg::AckMode {} => to_binary(&ACK_MODE.load(deps.storage)?),
-        QueryMsg::LastAck {} => to_binary(&LAST_ACK.load(deps.storage)?),
-        QueryMsg::GetReceivedCallback {} => to_binary(&RECEIVED_CALLBACK.load(deps.storage)?),
-        QueryMsg::GetReceivedNftContract {} => {
-            to_binary(&RECEIVED_NFT_CONTRACT.load(deps.storage)?)
-        }
-        QueryMsg::GetSentCallback {} => to_binary(&SENT_CALLBACK.load(deps.storage)?),
-=======
         QueryMsg::AckMode {} => to_json_binary(&ACK_MODE.load(deps.storage)?),
         QueryMsg::LastAck {} => to_json_binary(&LAST_ACK.load(deps.storage)?),
->>>>>>> ab1efa7d
+        QueryMsg::GetReceivedCallback {} => to_json_binary(&RECEIVED_CALLBACK.load(deps.storage)?),
+        QueryMsg::GetReceivedNftContract {} => {
+            to_json_binary(&RECEIVED_NFT_CONTRACT.load(deps.storage)?)
+        }
+        QueryMsg::GetSentCallback {} => to_json_binary(&SENT_CALLBACK.load(deps.storage)?),
     }
 }